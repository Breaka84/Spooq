# For more information see: https://help.github.com/actions/language-and-framework-guides/using-python-with-github-actions

name: Tests Python 3.7, Spark 3.0.1

on:
#   push:
#     branches: [ master ]
#   pull_request:
#     branches: [ master ]
  pull_request:
    types: [labeled]

jobs:
  build:
    if: github.event.label.name == 'test-it'
    runs-on: ubuntu-latest

    steps:
    - uses: actions/checkout@v2
    - name: Set up Java 1.8
    - uses: actions/setup-java@v1
      with:
        java-version: '8'
    - name: Set up Python 3.7
      uses: actions/setup-python@v2
      with:
        python-version: 3.7
    - name: Install pipenv
      run: pip install pipenv
    - name: Run tests
      run: |
        pipenv install --dev
        pipenv run pytest tests

#    - name: Install Pipenv dependecies
#      uses: VaultVulp/action-pipenv@v2.0.1
#      with:
#        command: install --dev # Install all dependencies, including development ones

<<<<<<< HEAD
    - uses: actions/setup-java@v1
      with:
        java-version: '8'

    - name: Install Pipenv dependecies
      uses: VaultVulp/action-pipenv@v2.0.1
      with:
        command: install --dev -v # Install all dependencies, including development ones, verbose mode

=======
>>>>>>> 3e03c9ca
#     - name: Lint with flake8
#       run: |
#         # stop the build if there are Python syntax errors or undefined names
#         flake8 . --count --select=E9,F63,F7,F82 --show-source --statistics
#         # exit-zero treats all errors as warnings. The GitHub editor is 127 chars wide
#         flake8 . --count --exit-zero --max-complexity=10 --max-line-length=127 --statistics
<<<<<<< HEAD
    - name: Test with pytest
      run: |
        pip install pytest
        pytest tests
=======
#    - name: Test with pytest
#      run: |
#        pipenv run pytest tests
>>>>>>> 3e03c9ca
<|MERGE_RESOLUTION|>--- conflicted
+++ resolved
@@ -30,38 +30,4 @@
     - name: Run tests
       run: |
         pipenv install --dev
-        pipenv run pytest tests
-
-#    - name: Install Pipenv dependecies
-#      uses: VaultVulp/action-pipenv@v2.0.1
-#      with:
-#        command: install --dev # Install all dependencies, including development ones
-
-<<<<<<< HEAD
-    - uses: actions/setup-java@v1
-      with:
-        java-version: '8'
-
-    - name: Install Pipenv dependecies
-      uses: VaultVulp/action-pipenv@v2.0.1
-      with:
-        command: install --dev -v # Install all dependencies, including development ones, verbose mode
-
-=======
->>>>>>> 3e03c9ca
-#     - name: Lint with flake8
-#       run: |
-#         # stop the build if there are Python syntax errors or undefined names
-#         flake8 . --count --select=E9,F63,F7,F82 --show-source --statistics
-#         # exit-zero treats all errors as warnings. The GitHub editor is 127 chars wide
-#         flake8 . --count --exit-zero --max-complexity=10 --max-line-length=127 --statistics
-<<<<<<< HEAD
-    - name: Test with pytest
-      run: |
-        pip install pytest
-        pytest tests
-=======
-#    - name: Test with pytest
-#      run: |
-#        pipenv run pytest tests
->>>>>>> 3e03c9ca
+        pipenv run pytest tests