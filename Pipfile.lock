--- conflicted
+++ resolved
@@ -1,11 +1,7 @@
 {
     "_meta": {
         "hash": {
-<<<<<<< HEAD
-            "sha256": "63beeb206e6a6ec7de7b617d2fe7d0bfb35709271d3b02d99bc4efcbbc621fb3"
-=======
-            "sha256": "23088915f006ee3e9dc03ae87544f821c9132a9221aa344faa683a843ea2d749"
->>>>>>> 2a624b3f
+            "sha256": "c4ea7b759f73430576d0cf53b506ad02f7efe6f359f25d1e35c7fe855a1e7032"
         },
         "pipfile-spec": 6,
         "requires": {
@@ -22,472 +18,13 @@
     "default": {
         "certifi": {
             "hashes": [
-<<<<<<< HEAD
-                "sha256:84c85a9078b11105f04f3036a9482ae10e4621616db313fe045dd24743a0820d",
-                "sha256:fe86415d55e84719d75f8b69414f6438ac3547d2078ab91b67e779ef69378412"
-            ],
-            "markers": "python_version >= '3.6'",
-            "version": "==2022.6.15"
-=======
                 "sha256:35824b4c3a97115964b408844d64aa14db1cc518f6562e8d7261699d1350a9e3",
                 "sha256:4ad3232f5e926d6718ec31cfc1fcadfde020920e278684144551c91769c7bc18"
             ],
             "markers": "python_version >= '3.6'",
             "version": "==2022.12.7"
->>>>>>> 2a624b3f
         },
         "charset-normalizer": {
-            "hashes": [
-                "sha256:2857e29ff0d34db842cd7ca3230549d1a697f96ee6d3fb071cfa6c7393832597",
-                "sha256:6881edbebdb17b39b4eaaa821b438bf6eddffb4468cf344f09f89def34a8b1df"
-            ],
-            "markers": "python_full_version >= '3.5.0'",
-            "version": "==2.0.12"
-        },
-        "future": {
-            "hashes": [
-                "sha256:34a17436ed1e96697a86f9de3d15a3b0be01d8bc8de9c1dffd59fb8234ed5307"
-            ],
-            "index": "pypi",
-            "version": "==0.18.3"
-        },
-        "idna": {
-            "hashes": [
-                "sha256:84d9dd047ffa80596e0f246e2eab0b391788b0503584e8945f2368256d2735ff",
-                "sha256:9d643ff0a55b762d5cdb124b8eaa99c66322e2157b69160bc32796e824360e6d"
-            ],
-            "markers": "python_full_version >= '3.5.0'",
-            "version": "==3.3"
-        },
-        "numpy": {
-            "hashes": [
-<<<<<<< HEAD
-                "sha256:092f5e6025813e64ad6d1b52b519165d08c730d099c114a9247c9bb635a2a450",
-                "sha256:196cd074c3f97c4121601790955f915187736f9cf458d3ee1f1b46aff2b1ade0",
-                "sha256:1c29b44905af288b3919803aceb6ec7fec77406d8b08aaa2e8b9e63d0fe2f160",
-                "sha256:2b2da66582f3a69c8ce25ed7921dcd8010d05e59ac8d89d126a299be60421171",
-                "sha256:5043bcd71fcc458dfb8a0fc5509bbc979da0131b9d08e3d5f50fb0bbb36f169a",
-                "sha256:58bfd40eb478f54ff7a5710dd61c8097e169bc36cc68333d00a9bcd8def53b38",
-                "sha256:79a506cacf2be3a74ead5467aee97b81fca00c9c4c8b3ba16dbab488cd99ba10",
-                "sha256:94b170b4fa0168cd6be4becf37cb5b127bd12a795123984385b8cd4aca9857e5",
-                "sha256:97a76604d9b0e79f59baeca16593c711fddb44936e40310f78bfef79ee9a835f",
-                "sha256:98e8e0d8d69ff4d3fa63e6c61e8cfe2d03c29b16b58dbef1f9baa175bbed7860",
-                "sha256:ac86f407873b952679f5f9e6c0612687e51547af0e14ddea1eedfcb22466babd",
-                "sha256:ae8adff4172692ce56233db04b7ce5792186f179c415c37d539c25de7298d25d",
-                "sha256:bd3fa4fe2e38533d5336e1272fc4e765cabbbde144309ccee8675509d5cd7b05",
-                "sha256:d0d2094e8f4d760500394d77b383a1b06d3663e8892cdf5df3c592f55f3bff66",
-                "sha256:d54b3b828d618a19779a84c3ad952e96e2c2311b16384e973e671aa5be1f6187",
-                "sha256:d6ca8dabe696c2785d0c8c9b0d8a9b6e5fdbe4f922bde70d57fa1a2848134f95",
-                "sha256:d8cc87bed09de55477dba9da370c1679bd534df9baa171dd01accbb09687dac3",
-                "sha256:f0f18804df7370571fb65db9b98bf1378172bd4e962482b857e612d1fec0f53e",
-                "sha256:f1d88ef79e0a7fa631bb2c3dda1ea46b32b1fe614e10fedd611d3d5398447f2f",
-                "sha256:f9c3fc2adf67762c9fe1849c859942d23f8d3e0bee7b5ed3d4a9c3eeb50a2f07",
-                "sha256:fc431493df245f3c627c0c05c2bd134535e7929dbe2e602b80e42bf52ff760bc",
-                "sha256:fe8b9683eb26d2c4d5db32cd29b38fdcf8381324ab48313b5b69088e0e355379"
-            ],
-            "markers": "python_version < '3.10' and platform_machine != 'aarch64' and platform_machine != 'arm64'",
-            "version": "==1.23.0"
-=======
-                "sha256:1dbe1c91269f880e364526649a52eff93ac30035507ae980d2fed33aaee633ac",
-                "sha256:357768c2e4451ac241465157a3e929b265dfac85d9214074985b1786244f2ef3",
-                "sha256:3820724272f9913b597ccd13a467cc492a0da6b05df26ea09e78b171a0bb9da6",
-                "sha256:4391bd07606be175aafd267ef9bea87cf1b8210c787666ce82073b05f202add1",
-                "sha256:4aa48afdce4660b0076a00d80afa54e8a97cd49f457d68a4342d188a09451c1a",
-                "sha256:58459d3bad03343ac4b1b42ed14d571b8743dc80ccbf27444f266729df1d6f5b",
-                "sha256:5c3c8def4230e1b959671eb959083661b4a0d2e9af93ee339c7dada6759a9470",
-                "sha256:5f30427731561ce75d7048ac254dbe47a2ba576229250fb60f0fb74db96501a1",
-                "sha256:643843bcc1c50526b3a71cd2ee561cf0d8773f062c8cbaf9ffac9fdf573f83ab",
-                "sha256:67c261d6c0a9981820c3a149d255a76918278a6b03b6a036800359aba1256d46",
-                "sha256:67f21981ba2f9d7ba9ade60c9e8cbaa8cf8e9ae51673934480e45cf55e953673",
-                "sha256:6aaf96c7f8cebc220cdfc03f1d5a31952f027dda050e5a703a0d1c396075e3e7",
-                "sha256:7c4068a8c44014b2d55f3c3f574c376b2494ca9cc73d2f1bd692382b6dffe3db",
-                "sha256:7c7e5fa88d9ff656e067876e4736379cc962d185d5cd808014a8a928d529ef4e",
-                "sha256:7f5ae4f304257569ef3b948810816bc87c9146e8c446053539947eedeaa32786",
-                "sha256:82691fda7c3f77c90e62da69ae60b5ac08e87e775b09813559f8901a88266552",
-                "sha256:8737609c3bbdd48e380d463134a35ffad3b22dc56295eff6f79fd85bd0eeeb25",
-                "sha256:9f411b2c3f3d76bba0865b35a425157c5dcf54937f82bbeb3d3c180789dd66a6",
-                "sha256:a6be4cb0ef3b8c9250c19cc122267263093eee7edd4e3fa75395dfda8c17a8e2",
-                "sha256:bcb238c9c96c00d3085b264e5c1a1207672577b93fa666c3b14a45240b14123a",
-                "sha256:bf2ec4b75d0e9356edea834d1de42b31fe11f726a81dfb2c2112bc1eaa508fcf",
-                "sha256:d136337ae3cc69aa5e447e78d8e1514be8c3ec9b54264e680cf0b4bd9011574f",
-                "sha256:d4bf4d43077db55589ffc9009c0ba0a94fa4908b9586d6ccce2e0b164c86303c",
-                "sha256:d6a96eef20f639e6a97d23e57dd0c1b1069a7b4fd7027482a4c5c451cd7732f4",
-                "sha256:d9caa9d5e682102453d96a0ee10c7241b72859b01a941a397fd965f23b3e016b",
-                "sha256:dd1c8f6bd65d07d3810b90d02eba7997e32abbdf1277a481d698969e921a3be0",
-                "sha256:e31f0bb5928b793169b87e3d1e070f2342b22d5245c755e2b81caa29756246c3",
-                "sha256:ecb55251139706669fdec2ff073c98ef8e9a84473e51e716211b41aa0f18e656",
-                "sha256:ee5ec40fdd06d62fe5d4084bef4fd50fd4bb6bfd2bf519365f569dc470163ab0",
-                "sha256:f17e562de9edf691a42ddb1eb4a5541c20dd3f9e65b09ded2beb0799c0cf29bb",
-                "sha256:fdffbfb6832cd0b300995a2b08b8f6fa9f6e856d562800fea9182316d99c4e8e"
-            ],
-            "markers": "python_version < '3.11' and python_version >= '3.7'",
-            "version": "==1.21.6"
->>>>>>> 2a624b3f
-        },
-        "pandas": {
-            "hashes": [
-                "sha256:07238a58d7cbc8a004855ade7b75bbd22c0db4b0ffccc721556bab8a095515f6",
-                "sha256:0daf876dba6c622154b2e6741f29e87161f844e64f84801554f879d27ba63c0d",
-                "sha256:16ad23db55efcc93fa878f7837267973b61ea85d244fc5ff0ccbcfa5638706c5",
-                "sha256:1d9382f72a4f0e93909feece6fef5500e838ce1c355a581b3d8f259839f2ea76",
-                "sha256:24ea75f47bbd5574675dae21d51779a4948715416413b30614c1e8b480909f81",
-                "sha256:2893e923472a5e090c2d5e8db83e8f907364ec048572084c7d10ef93546be6d1",
-                "sha256:2ff7788468e75917574f080cd4681b27e1a7bf36461fe968b49a87b5a54d007c",
-                "sha256:41fc406e374590a3d492325b889a2686b31e7a7780bec83db2512988550dadbf",
-                "sha256:48350592665ea3cbcd07efc8c12ff12d89be09cd47231c7925e3b8afada9d50d",
-                "sha256:605d572126eb4ab2eadf5c59d5d69f0608df2bf7bcad5c5880a47a20a0699e3e",
-                "sha256:6dfbf16b1ea4f4d0ee11084d9c026340514d1d30270eaa82a9f1297b6c8ecbf0",
-                "sha256:6f803320c9da732cc79210d7e8cc5c8019aad512589c910c66529eb1b1818230",
-                "sha256:721a3dd2f06ef942f83a819c0f3f6a648b2830b191a72bbe9451bcd49c3bd42e",
-                "sha256:755679c49460bd0d2f837ab99f0a26948e68fa0718b7e42afbabd074d945bf84",
-                "sha256:78b00429161ccb0da252229bcda8010b445c4bf924e721265bec5a6e96a92e92",
-                "sha256:958a0588149190c22cdebbc0797e01972950c927a11a900fe6c2296f207b1d6f",
-                "sha256:a3924692160e3d847e18702bb048dc38e0e13411d2b503fecb1adf0fcf950ba4",
-                "sha256:d51674ed8e2551ef7773820ef5dab9322be0828629f2cbf8d1fc31a0c4fed640",
-                "sha256:d5ebc990bd34f4ac3c73a2724c2dcc9ee7bf1ce6cf08e87bb25c6ad33507e318",
-                "sha256:d6c0106415ff1a10c326c49bc5dd9ea8b9897a6ca0c8688eb9c30ddec49535ef",
-                "sha256:e48fbb64165cda451c06a0f9e4c7a16b534fcabd32546d531b3c240ce2844112"
-            ],
-            "index": "pypi",
-            "version": "==1.4.3"
-        },
-        "py4j": {
-            "hashes": [
-<<<<<<< HEAD
-                "sha256:04f5b06917c0c8a81ab34121dda09a2ba1f74e96d59203c821d5cb7d28c35363",
-                "sha256:0d92844da4cb747155b9563c44fc322c9a1562b3ef0979ae692dbde732d784dd"
-            ],
-            "version": "==0.10.9.3"
-        },
-        "pyspark": {
-            "hashes": [
-                "sha256:0b81359262ec6e9ac78c353344e7de026027d140c6def949ff0d80ab70f89a54"
-            ],
-            "index": "pypi",
-            "version": "==3.2.1"
-=======
-                "sha256:276a4a3c5a2154df1860ef3303a927460e02e97b047dc0a47c1c3fb8cce34db6",
-                "sha256:52d171a6a2b031d8a5d1de6efe451cf4f5baff1a2819aabc3741c8406539ba04"
-            ],
-            "version": "==0.10.9.5"
-        },
-        "pyspark": {
-            "hashes": [
-                "sha256:5455214cf0b83d4a184cda25ca3b0812481915353b180cf7d7ac227728a4d99e"
-            ],
-            "index": "pypi",
-            "version": "==3.2.2"
->>>>>>> 2a624b3f
-        },
-        "python-dateutil": {
-            "hashes": [
-                "sha256:0123cacc1627ae19ddf3c27a5de5bd67ee4586fbdd6440d9748f8abb483d3e86",
-                "sha256:961d03dc3453ebbc59dbdea9e4e11c5651520a876d0f4db161e8674aae935da9"
-            ],
-            "markers": "python_version >= '2.7' and python_version not in '3.0, 3.1, 3.2, 3.3'",
-            "version": "==2.8.2"
-        },
-        "pytz": {
-            "hashes": [
-<<<<<<< HEAD
-                "sha256:1e760e2fe6a8163bc0b3d9a19c4f84342afa0a2affebfaa84b01b978a02ecaa7",
-                "sha256:e68985985296d9a66a881eb3193b0906246245294a881e7c8afe623866ac6a5c"
-            ],
-            "version": "==2022.1"
-=======
-                "sha256:01a0681c4b9684a28304615eba55d1ab31ae00bf68ec157ec3708a8182dbbcd0",
-                "sha256:78f4f37d8198e0627c5f1143240bb0206b8691d8d7ac6d78fee88b78733f8c4a"
-            ],
-            "version": "==2022.7.1"
->>>>>>> 2a624b3f
-        },
-        "requests": {
-            "hashes": [
-                "sha256:bc7861137fbce630f17b03d3ad02ad0bf978c844f3536d0edda6499dafce2b6f",
-                "sha256:d568723a7ebd25875d8d1eaf5dfa068cd2fc8194b2e483d7b1f7c81918dbec6b"
-            ],
-            "index": "pypi",
-            "version": "==2.28.0"
-        },
-        "sanitized-package": {
-            "editable": true,
-            "path": "."
-        },
-        "six": {
-            "hashes": [
-                "sha256:1e61c37477a1626458e36f7b1d82aa5c9b094fa4802892072e49de9c60c4c926",
-                "sha256:8abb2f1d86890a2dfb989f9a77cfcfd3e47c2a354b01111771326f8aa26e0254"
-            ],
-            "markers": "python_version >= '2.7' and python_version not in '3.0, 3.1, 3.2, 3.3'",
-            "version": "==1.16.0"
-        },
-        "spooq": {
-            "editable": true,
-            "path": "."
-        },
-        "urllib3": {
-            "hashes": [
-<<<<<<< HEAD
-                "sha256:44ece4d53fb1706f667c9bd1c648f5469a2ec925fcf3a776667042d645472c14",
-                "sha256:aabaf16477806a5e1dd19aa41f8c2b7950dd3c746362d7e3223dbe6de6ac448e"
-            ],
-            "markers": "python_version >= '2.7' and python_version not in '3.0, 3.1, 3.2, 3.3, 3.4' and python_version < '4'",
-            "version": "==1.26.9"
-=======
-                "sha256:076907bf8fd355cde77728471316625a4d2f7e713c125f51953bb5b3eecf4f72",
-                "sha256:75edcdc2f7d85b137124a6c3c9fc3933cdeaa12ecb9a6a959f22797a0feca7e1"
-            ],
-            "markers": "python_version >= '2.7' and python_version not in '3.0, 3.1, 3.2, 3.3, 3.4, 3.5'",
-            "version": "==1.26.14"
->>>>>>> 2a624b3f
-        }
-    },
-    "develop": {
-        "alabaster": {
-            "hashes": [
-                "sha256:1ee19aca801bbabb5ba3f5f258e4422dfa86f82f3e9cefb0859b283cdd7f62a3",
-                "sha256:a27a4a084d5e690e16e01e03ad2b2e552c61a65469419b907243193de1a84ae2"
-            ],
-            "markers": "python_version >= '3.6'",
-            "version": "==0.7.13"
-        },
-        "ansi2html": {
-            "hashes": [
-                "sha256:50517716d2e54f4167dadcec583fc7339e3684e4ff50a5f3d516fc8b54ce5875",
-                "sha256:69316be8c68ac91c5582d397c2890e69c993cc7cda52062ac7e45fcb660d8edc"
-            ],
-            "index": "pypi",
-            "version": "==1.7.0"
-        },
-        "astroid": {
-            "hashes": [
-                "sha256:4f933d0bf5e408b03a6feb5d23793740c27e07340605f236496cd6ce552043d6",
-                "sha256:ba33a82a9a9c06a5ceed98180c5aab16e29c285b828d94696bf32d6015ea82a9"
-            ],
-            "markers": "python_full_version >= '3.6.2'",
-            "version": "==2.11.6"
-        },
-        "asttokens": {
-            "hashes": [
-                "sha256:0844691e88552595a6f4a4281a9f7f79b8dd45ca4ccea82e5e05b4bbdb76705c",
-                "sha256:9a54c114f02c7a9480d56550932546a3f1fe71d8a02f1bc7ccd0ee3ee35cf4d5"
-            ],
-            "version": "==2.0.5"
-        },
-        "attrs": {
-            "hashes": [
-<<<<<<< HEAD
-                "sha256:2d27e3784d7a565d36ab851fe94887c5eccd6a463168875832a1be79c82828b4",
-                "sha256:626ba8234211db98e869df76230a137c4c40a12d72445c45d5f5b716f076e2fd"
-            ],
-            "markers": "python_version >= '2.7' and python_version not in '3.0, 3.1, 3.2, 3.3, 3.4'",
-            "version": "==21.4.0"
-        },
-        "babel": {
-            "hashes": [
-                "sha256:7614553711ee97490f732126dc077f8d0ae084ebc6a96e23db1482afabdb2c51",
-                "sha256:ff56f4892c1c4bf0d814575ea23471c230d544203c7748e8c68f0089478d48eb"
-            ],
-            "markers": "python_version >= '3.6'",
-            "version": "==2.10.3"
-=======
-                "sha256:29e95c7f6778868dbd49170f98f8818f78f3dc5e0e37c0b1f474e3561b240836",
-                "sha256:c9227bfc2f01993c03f68db37d1d15c9690188323c067c641f1a35ca58185f99"
-            ],
-            "markers": "python_version >= '3.6'",
-            "version": "==22.2.0"
-        },
-        "babel": {
-            "hashes": [
-                "sha256:1ad3eca1c885218f6dce2ab67291178944f810a10a9b5f3cb8382a5a232b64fe",
-                "sha256:5ef4b3226b0180dedded4229651c8b0e1a3a6a2837d45a073272f313e4cf97f6"
-            ],
-            "markers": "python_version >= '3.6'",
-            "version": "==2.11.0"
->>>>>>> 2a624b3f
-        },
-        "backcall": {
-            "hashes": [
-                "sha256:5cbdbf27be5e7cfadb448baf0aa95508f91f2bbc6c6437cd9cd06e2a4c215e1e",
-                "sha256:fbbce6a29f263178a1f7915c1940bde0ec2b2a967566fe1c65c1dfb7422bd255"
-            ],
-            "version": "==0.2.0"
-        },
-        "bleach": {
-            "hashes": [
-<<<<<<< HEAD
-                "sha256:08a1fe86d253b5c88c92cc3d810fd8048a16d15762e1e5b74d502256e5926aa1",
-                "sha256:c6d6cc054bdc9c83b48b8083e236e5f00f238428666d2ce2e083eaa5fd568565"
-            ],
-            "markers": "python_version >= '3.7'",
-            "version": "==5.0.0"
-=======
-                "sha256:1a1a85c1595e07d8db14c5f09f09e6433502c51c595970edc090551f0db99414",
-                "sha256:33c16e3353dbd13028ab4799a0f89a83f113405c766e9c122df8a06f5b85b3f4"
-            ],
-            "markers": "python_version >= '3.7'",
-            "version": "==6.0.0"
->>>>>>> 2a624b3f
-        },
-        "bump2version": {
-            "hashes": [
-                "sha256:37f927ea17cde7ae2d7baf832f8e80ce3777624554a653006c9144f8017fe410",
-                "sha256:762cb2bfad61f4ec8e2bdf452c7c267416f8c70dd9ecb1653fd0bbb01fa936e6"
-            ],
-            "index": "pypi",
-            "version": "==1.0.1"
-        },
-        "certifi": {
-            "hashes": [
-<<<<<<< HEAD
-                "sha256:84c85a9078b11105f04f3036a9482ae10e4621616db313fe045dd24743a0820d",
-                "sha256:fe86415d55e84719d75f8b69414f6438ac3547d2078ab91b67e779ef69378412"
-            ],
-            "markers": "python_version >= '3.6'",
-            "version": "==2022.6.15"
-        },
-        "cffi": {
-            "hashes": [
-                "sha256:00c878c90cb53ccfaae6b8bc18ad05d2036553e6d9d1d9dbcf323bbe83854ca3",
-                "sha256:0104fb5ae2391d46a4cb082abdd5c69ea4eab79d8d44eaaf79f1b1fd806ee4c2",
-                "sha256:06c48159c1abed75c2e721b1715c379fa3200c7784271b3c46df01383b593636",
-                "sha256:0808014eb713677ec1292301ea4c81ad277b6cdf2fdd90fd540af98c0b101d20",
-                "sha256:10dffb601ccfb65262a27233ac273d552ddc4d8ae1bf93b21c94b8511bffe728",
-                "sha256:14cd121ea63ecdae71efa69c15c5543a4b5fbcd0bbe2aad864baca0063cecf27",
-                "sha256:17771976e82e9f94976180f76468546834d22a7cc404b17c22df2a2c81db0c66",
-                "sha256:181dee03b1170ff1969489acf1c26533710231c58f95534e3edac87fff06c443",
-                "sha256:23cfe892bd5dd8941608f93348c0737e369e51c100d03718f108bf1add7bd6d0",
-                "sha256:263cc3d821c4ab2213cbe8cd8b355a7f72a8324577dc865ef98487c1aeee2bc7",
-                "sha256:2756c88cbb94231c7a147402476be2c4df2f6078099a6f4a480d239a8817ae39",
-                "sha256:27c219baf94952ae9d50ec19651a687b826792055353d07648a5695413e0c605",
-                "sha256:2a23af14f408d53d5e6cd4e3d9a24ff9e05906ad574822a10563efcef137979a",
-                "sha256:31fb708d9d7c3f49a60f04cf5b119aeefe5644daba1cd2a0fe389b674fd1de37",
-                "sha256:3415c89f9204ee60cd09b235810be700e993e343a408693e80ce7f6a40108029",
-                "sha256:3773c4d81e6e818df2efbc7dd77325ca0dcb688116050fb2b3011218eda36139",
-                "sha256:3b96a311ac60a3f6be21d2572e46ce67f09abcf4d09344c49274eb9e0bf345fc",
-                "sha256:3f7d084648d77af029acb79a0ff49a0ad7e9d09057a9bf46596dac9514dc07df",
-                "sha256:41d45de54cd277a7878919867c0f08b0cf817605e4eb94093e7516505d3c8d14",
-                "sha256:4238e6dab5d6a8ba812de994bbb0a79bddbdf80994e4ce802b6f6f3142fcc880",
-                "sha256:45db3a33139e9c8f7c09234b5784a5e33d31fd6907800b316decad50af323ff2",
-                "sha256:45e8636704eacc432a206ac7345a5d3d2c62d95a507ec70d62f23cd91770482a",
-                "sha256:4958391dbd6249d7ad855b9ca88fae690783a6be9e86df65865058ed81fc860e",
-                "sha256:4a306fa632e8f0928956a41fa8e1d6243c71e7eb59ffbd165fc0b41e316b2474",
-                "sha256:57e9ac9ccc3101fac9d6014fba037473e4358ef4e89f8e181f8951a2c0162024",
-                "sha256:59888172256cac5629e60e72e86598027aca6bf01fa2465bdb676d37636573e8",
-                "sha256:5e069f72d497312b24fcc02073d70cb989045d1c91cbd53979366077959933e0",
-                "sha256:64d4ec9f448dfe041705426000cc13e34e6e5bb13736e9fd62e34a0b0c41566e",
-                "sha256:6dc2737a3674b3e344847c8686cf29e500584ccad76204efea14f451d4cc669a",
-                "sha256:74fdfdbfdc48d3f47148976f49fab3251e550a8720bebc99bf1483f5bfb5db3e",
-                "sha256:75e4024375654472cc27e91cbe9eaa08567f7fbdf822638be2814ce059f58032",
-                "sha256:786902fb9ba7433aae840e0ed609f45c7bcd4e225ebb9c753aa39725bb3e6ad6",
-                "sha256:8b6c2ea03845c9f501ed1313e78de148cd3f6cad741a75d43a29b43da27f2e1e",
-                "sha256:91d77d2a782be4274da750752bb1650a97bfd8f291022b379bb8e01c66b4e96b",
-                "sha256:91ec59c33514b7c7559a6acda53bbfe1b283949c34fe7440bcf917f96ac0723e",
-                "sha256:920f0d66a896c2d99f0adbb391f990a84091179542c205fa53ce5787aff87954",
-                "sha256:a5263e363c27b653a90078143adb3d076c1a748ec9ecc78ea2fb916f9b861962",
-                "sha256:abb9a20a72ac4e0fdb50dae135ba5e77880518e742077ced47eb1499e29a443c",
-                "sha256:c2051981a968d7de9dd2d7b87bcb9c939c74a34626a6e2f8181455dd49ed69e4",
-                "sha256:c21c9e3896c23007803a875460fb786118f0cdd4434359577ea25eb556e34c55",
-                "sha256:c2502a1a03b6312837279c8c1bd3ebedf6c12c4228ddbad40912d671ccc8a962",
-                "sha256:d4d692a89c5cf08a8557fdeb329b82e7bf609aadfaed6c0d79f5a449a3c7c023",
-                "sha256:da5db4e883f1ce37f55c667e5c0de439df76ac4cb55964655906306918e7363c",
-                "sha256:e7022a66d9b55e93e1a845d8c9eba2a1bebd4966cd8bfc25d9cd07d515b33fa6",
-                "sha256:ef1f279350da2c586a69d32fc8733092fd32cc8ac95139a00377841f59a3f8d8",
-                "sha256:f54a64f8b0c8ff0b64d18aa76675262e1700f3995182267998c31ae974fbc382",
-                "sha256:f5c7150ad32ba43a07c4479f40241756145a1f03b43480e058cfd862bf5041c7",
-                "sha256:f6f824dc3bce0edab5f427efcfb1d63ee75b6fcb7282900ccaf925be84efb0fc",
-                "sha256:fd8a250edc26254fe5b33be00402e6d287f562b6a5b2152dec302fa15bb3e997",
-                "sha256:ffaa5c925128e29efbde7301d8ecaf35c8c60ffbcd6a1ffd3a552177c8e5e796"
-            ],
-            "version": "==1.15.0"
-=======
-                "sha256:35824b4c3a97115964b408844d64aa14db1cc518f6562e8d7261699d1350a9e3",
-                "sha256:4ad3232f5e926d6718ec31cfc1fcadfde020920e278684144551c91769c7bc18"
-            ],
-            "markers": "python_version >= '3.6'",
-            "version": "==2022.12.7"
-        },
-        "cffi": {
-            "hashes": [
-                "sha256:00a9ed42e88df81ffae7a8ab6d9356b371399b91dbdf0c3cb1e84c03a13aceb5",
-                "sha256:03425bdae262c76aad70202debd780501fabeaca237cdfddc008987c0e0f59ef",
-                "sha256:04ed324bda3cda42b9b695d51bb7d54b680b9719cfab04227cdd1e04e5de3104",
-                "sha256:0e2642fe3142e4cc4af0799748233ad6da94c62a8bec3a6648bf8ee68b1c7426",
-                "sha256:173379135477dc8cac4bc58f45db08ab45d228b3363adb7af79436135d028405",
-                "sha256:198caafb44239b60e252492445da556afafc7d1e3ab7a1fb3f0584ef6d742375",
-                "sha256:1e74c6b51a9ed6589199c787bf5f9875612ca4a8a0785fb2d4a84429badaf22a",
-                "sha256:2012c72d854c2d03e45d06ae57f40d78e5770d252f195b93f581acf3ba44496e",
-                "sha256:21157295583fe8943475029ed5abdcf71eb3911894724e360acff1d61c1d54bc",
-                "sha256:2470043b93ff09bf8fb1d46d1cb756ce6132c54826661a32d4e4d132e1977adf",
-                "sha256:285d29981935eb726a4399badae8f0ffdff4f5050eaa6d0cfc3f64b857b77185",
-                "sha256:30d78fbc8ebf9c92c9b7823ee18eb92f2e6ef79b45ac84db507f52fbe3ec4497",
-                "sha256:320dab6e7cb2eacdf0e658569d2575c4dad258c0fcc794f46215e1e39f90f2c3",
-                "sha256:33ab79603146aace82c2427da5ca6e58f2b3f2fb5da893ceac0c42218a40be35",
-                "sha256:3548db281cd7d2561c9ad9984681c95f7b0e38881201e157833a2342c30d5e8c",
-                "sha256:3799aecf2e17cf585d977b780ce79ff0dc9b78d799fc694221ce814c2c19db83",
-                "sha256:39d39875251ca8f612b6f33e6b1195af86d1b3e60086068be9cc053aa4376e21",
-                "sha256:3b926aa83d1edb5aa5b427b4053dc420ec295a08e40911296b9eb1b6170f6cca",
-                "sha256:3bcde07039e586f91b45c88f8583ea7cf7a0770df3a1649627bf598332cb6984",
-                "sha256:3d08afd128ddaa624a48cf2b859afef385b720bb4b43df214f85616922e6a5ac",
-                "sha256:3eb6971dcff08619f8d91607cfc726518b6fa2a9eba42856be181c6d0d9515fd",
-                "sha256:40f4774f5a9d4f5e344f31a32b5096977b5d48560c5592e2f3d2c4374bd543ee",
-                "sha256:4289fc34b2f5316fbb762d75362931e351941fa95fa18789191b33fc4cf9504a",
-                "sha256:470c103ae716238bbe698d67ad020e1db9d9dba34fa5a899b5e21577e6d52ed2",
-                "sha256:4f2c9f67e9821cad2e5f480bc8d83b8742896f1242dba247911072d4fa94c192",
-                "sha256:50a74364d85fd319352182ef59c5c790484a336f6db772c1a9231f1c3ed0cbd7",
-                "sha256:54a2db7b78338edd780e7ef7f9f6c442500fb0d41a5a4ea24fff1c929d5af585",
-                "sha256:5635bd9cb9731e6d4a1132a498dd34f764034a8ce60cef4f5319c0541159392f",
-                "sha256:59c0b02d0a6c384d453fece7566d1c7e6b7bae4fc5874ef2ef46d56776d61c9e",
-                "sha256:5d598b938678ebf3c67377cdd45e09d431369c3b1a5b331058c338e201f12b27",
-                "sha256:5df2768244d19ab7f60546d0c7c63ce1581f7af8b5de3eb3004b9b6fc8a9f84b",
-                "sha256:5ef34d190326c3b1f822a5b7a45f6c4535e2f47ed06fec77d3d799c450b2651e",
-                "sha256:6975a3fac6bc83c4a65c9f9fcab9e47019a11d3d2cf7f3c0d03431bf145a941e",
-                "sha256:6c9a799e985904922a4d207a94eae35c78ebae90e128f0c4e521ce339396be9d",
-                "sha256:70df4e3b545a17496c9b3f41f5115e69a4f2e77e94e1d2a8e1070bc0c38c8a3c",
-                "sha256:7473e861101c9e72452f9bf8acb984947aa1661a7704553a9f6e4baa5ba64415",
-                "sha256:8102eaf27e1e448db915d08afa8b41d6c7ca7a04b7d73af6514df10a3e74bd82",
-                "sha256:87c450779d0914f2861b8526e035c5e6da0a3199d8f1add1a665e1cbc6fc6d02",
-                "sha256:8b7ee99e510d7b66cdb6c593f21c043c248537a32e0bedf02e01e9553a172314",
-                "sha256:91fc98adde3d7881af9b59ed0294046f3806221863722ba7d8d120c575314325",
-                "sha256:94411f22c3985acaec6f83c6df553f2dbe17b698cc7f8ae751ff2237d96b9e3c",
-                "sha256:98d85c6a2bef81588d9227dde12db8a7f47f639f4a17c9ae08e773aa9c697bf3",
-                "sha256:9ad5db27f9cabae298d151c85cf2bad1d359a1b9c686a275df03385758e2f914",
-                "sha256:a0b71b1b8fbf2b96e41c4d990244165e2c9be83d54962a9a1d118fd8657d2045",
-                "sha256:a0f100c8912c114ff53e1202d0078b425bee3649ae34d7b070e9697f93c5d52d",
-                "sha256:a591fe9e525846e4d154205572a029f653ada1a78b93697f3b5a8f1f2bc055b9",
-                "sha256:a5c84c68147988265e60416b57fc83425a78058853509c1b0629c180094904a5",
-                "sha256:a66d3508133af6e8548451b25058d5812812ec3798c886bf38ed24a98216fab2",
-                "sha256:a8c4917bd7ad33e8eb21e9a5bbba979b49d9a97acb3a803092cbc1133e20343c",
-                "sha256:b3bbeb01c2b273cca1e1e0c5df57f12dce9a4dd331b4fa1635b8bec26350bde3",
-                "sha256:cba9d6b9a7d64d4bd46167096fc9d2f835e25d7e4c121fb2ddfc6528fb0413b2",
-                "sha256:cc4d65aeeaa04136a12677d3dd0b1c0c94dc43abac5860ab33cceb42b801c1e8",
-                "sha256:ce4bcc037df4fc5e3d184794f27bdaab018943698f4ca31630bc7f84a7b69c6d",
-                "sha256:cec7d9412a9102bdc577382c3929b337320c4c4c4849f2c5cdd14d7368c5562d",
-                "sha256:d400bfb9a37b1351253cb402671cea7e89bdecc294e8016a707f6d1d8ac934f9",
-                "sha256:d61f4695e6c866a23a21acab0509af1cdfd2c013cf256bbf5b6b5e2695827162",
-                "sha256:db0fbb9c62743ce59a9ff687eb5f4afbe77e5e8403d6697f7446e5f609976f76",
-                "sha256:dd86c085fae2efd48ac91dd7ccffcfc0571387fe1193d33b6394db7ef31fe2a4",
-                "sha256:e00b098126fd45523dd056d2efba6c5a63b71ffe9f2bbe1a4fe1716e1d0c331e",
-                "sha256:e229a521186c75c8ad9490854fd8bbdd9a0c9aa3a524326b55be83b54d4e0ad9",
-                "sha256:e263d77ee3dd201c3a142934a086a4450861778baaeeb45db4591ef65550b0a6",
-                "sha256:ed9cb427ba5504c1dc15ede7d516b84757c3e3d7868ccc85121d9310d27eed0b",
-                "sha256:fa6693661a4c91757f4412306191b6dc88c1703f780c8234035eac011922bc01",
-                "sha256:fcd131dd944808b5bdb38e6f5b53013c5aa4f334c5cad0c72742f6eba4b73db0"
-            ],
-            "version": "==1.15.1"
->>>>>>> 2a624b3f
-        },
-        "chardet": {
-            "hashes": [
-                "sha256:0368df2bfd78b5fc20572bb4e9bb7fb53e2c094f60ae9993339e8671d0afb8aa",
-                "sha256:d3e64f022d254183001eccc5db4040520c0f23b1a3f33d6413e099eb7f126557"
-            ],
-            "markers": "python_version >= '3.6'",
-            "version": "==5.0.0"
-        },
-        "charset-normalizer": {
-<<<<<<< HEAD
-=======
             "hashes": [
                 "sha256:00d3ffdaafe92a5dc603cb9bd5111aaa36dfa187c8285c543be562e61b755f6b",
                 "sha256:024e606be3ed92216e2b6952ed859d86b4cfa52cd5bc5f050e7dc28f9b43ec42",
@@ -580,46 +117,410 @@
             ],
             "version": "==3.0.1"
         },
+        "future": {
+            "hashes": [
+                "sha256:34a17436ed1e96697a86f9de3d15a3b0be01d8bc8de9c1dffd59fb8234ed5307"
+            ],
+            "index": "pypi",
+            "version": "==0.18.3"
+        },
+        "idna": {
+            "hashes": [
+                "sha256:814f528e8dead7d329833b91c5faa87d60bf71824cd12a7530b5526063d02cb4",
+                "sha256:90b77e79eaa3eba6de819a0c442c0b4ceefc341a7a2ab77d7562bf49f425c5c2"
+            ],
+            "markers": "python_version >= '3.5'",
+            "version": "==3.4"
+        },
+        "numpy": {
+            "hashes": [
+                "sha256:003a9f530e880cb2cd177cba1af7220b9aa42def9c4afc2a2fc3ee6be7eb2b22",
+                "sha256:150947adbdfeceec4e5926d956a06865c1c690f2fd902efede4ca6fe2e657c3f",
+                "sha256:2620e8592136e073bd12ee4536149380695fbe9ebeae845b81237f986479ffc9",
+                "sha256:2eabd64ddb96a1239791da78fa5f4e1693ae2dadc82a76bc76a14cbb2b966e96",
+                "sha256:4173bde9fa2a005c2c6e2ea8ac1618e2ed2c1c6ec8a7657237854d42094123a0",
+                "sha256:4199e7cfc307a778f72d293372736223e39ec9ac096ff0a2e64853b866a8e18a",
+                "sha256:4cecaed30dc14123020f77b03601559fff3e6cd0c048f8b5289f4eeabb0eb281",
+                "sha256:557d42778a6869c2162deb40ad82612645e21d79e11c1dc62c6e82a2220ffb04",
+                "sha256:63e45511ee4d9d976637d11e6c9864eae50e12dc9598f531c035265991910468",
+                "sha256:6524630f71631be2dabe0c541e7675db82651eb998496bbe16bc4f77f0772253",
+                "sha256:76807b4063f0002c8532cfeac47a3068a69561e9c8715efdad3c642eb27c0756",
+                "sha256:7de8fdde0003f4294655aa5d5f0a89c26b9f22c0a58790c38fae1ed392d44a5a",
+                "sha256:889b2cc88b837d86eda1b17008ebeb679d82875022200c6e8e4ce6cf549b7acb",
+                "sha256:92011118955724465fb6853def593cf397b4a1367495e0b59a7e69d40c4eb71d",
+                "sha256:97cf27e51fa078078c649a51d7ade3c92d9e709ba2bfb97493007103c741f1d0",
+                "sha256:9a23f8440561a633204a67fb44617ce2a299beecf3295f0d13c495518908e910",
+                "sha256:a51725a815a6188c662fb66fb32077709a9ca38053f0274640293a14fdd22978",
+                "sha256:a77d3e1163a7770164404607b7ba3967fb49b24782a6ef85d9b5f54126cc39e5",
+                "sha256:adbdce121896fd3a17a77ab0b0b5eedf05a9834a18699db6829a64e1dfccca7f",
+                "sha256:c29e6bd0ec49a44d7690ecb623a8eac5ab8a923bce0bea6293953992edf3a76a",
+                "sha256:c72a6b2f4af1adfe193f7beb91ddf708ff867a3f977ef2ec53c0ffb8283ab9f5",
+                "sha256:d0a2db9d20117bf523dde15858398e7c0858aadca7c0f088ac0d6edd360e9ad2",
+                "sha256:e3ab5d32784e843fc0dd3ab6dcafc67ef806e6b6828dc6af2f689be0eb4d781d",
+                "sha256:e428c4fbfa085f947b536706a2fc349245d7baa8334f0c5723c56a10595f9b95",
+                "sha256:e8d2859428712785e8a8b7d2b3ef0a1d1565892367b32f915c4a4df44d0e64f5",
+                "sha256:eef70b4fc1e872ebddc38cddacc87c19a3709c0e3e5d20bf3954c147b1dd941d",
+                "sha256:f64bb98ac59b3ea3bf74b02f13836eb2e24e48e0ab0145bbda646295769bd780",
+                "sha256:f9006288bcf4895917d02583cf3411f98631275bc67cce355a7f39f8c14338fa"
+            ],
+            "markers": "python_version < '3.10'",
+            "version": "==1.24.2"
+        },
+        "pandas": {
+            "hashes": [
+                "sha256:14e45300521902689a81f3f41386dc86f19b8ba8dd5ac5a3c7010ef8d2932813",
+                "sha256:26d9c71772c7afb9d5046e6e9cf42d83dd147b5cf5bcb9d97252077118543792",
+                "sha256:3749077d86e3a2f0ed51367f30bf5b82e131cc0f14260c4d3e499186fccc4406",
+                "sha256:41179ce559943d83a9b4bbacb736b04c928b095b5f25dd2b7389eda08f46f373",
+                "sha256:478ff646ca42b20376e4ed3fa2e8d7341e8a63105586efe54fa2508ee087f328",
+                "sha256:50869a35cbb0f2e0cd5ec04b191e7b12ed688874bd05dd777c19b28cbea90996",
+                "sha256:565fa34a5434d38e9d250af3c12ff931abaf88050551d9fbcdfafca50d62babf",
+                "sha256:5f2b952406a1588ad4cad5b3f55f520e82e902388a6d5a4a91baa8d38d23c7f6",
+                "sha256:5fbcb19d6fceb9e946b3e23258757c7b225ba450990d9ed63ccceeb8cae609f7",
+                "sha256:6973549c01ca91ec96199e940495219c887ea815b2083722821f1d7abfa2b4dc",
+                "sha256:74a3fd7e5a7ec052f183273dc7b0acd3a863edf7520f5d3a1765c04ffdb3b0b1",
+                "sha256:7a0a56cef15fd1586726dace5616db75ebcfec9179a3a55e78f72c5639fa2a23",
+                "sha256:7cec0bee9f294e5de5bbfc14d0573f65526071029d036b753ee6507d2a21480a",
+                "sha256:87bd9c03da1ac870a6d2c8902a0e1fd4267ca00f13bc494c9e5a9020920e1d51",
+                "sha256:972d8a45395f2a2d26733eb8d0f629b2f90bebe8e8eddbb8829b180c09639572",
+                "sha256:9842b6f4b8479e41968eced654487258ed81df7d1c9b7b870ceea24ed9459b31",
+                "sha256:9f69c4029613de47816b1bb30ff5ac778686688751a5e9c99ad8c7031f6508e5",
+                "sha256:a50d9a4336a9621cab7b8eb3fb11adb82de58f9b91d84c2cd526576b881a0c5a",
+                "sha256:bc4c368f42b551bf72fac35c5128963a171b40dce866fb066540eeaf46faa003",
+                "sha256:c39a8da13cede5adcd3be1182883aea1c925476f4e84b2807a46e2775306305d",
+                "sha256:c3ac844a0fe00bfaeb2c9b51ab1424e5c8744f89860b138434a363b1f620f354",
+                "sha256:c4c00e0b0597c8e4f59e8d461f797e5d70b4d025880516a8261b2817c47759ee",
+                "sha256:c74a62747864ed568f5a82a49a23a8d7fe171d0c69038b38cedf0976831296fa",
+                "sha256:dd05f7783b3274aa206a1af06f0ceed3f9b412cf665b7247eacd83be41cf7bf0",
+                "sha256:dfd681c5dc216037e0b0a2c821f5ed99ba9f03ebcf119c7dac0e9a7b960b9ec9",
+                "sha256:e474390e60ed609cec869b0da796ad94f420bb057d86784191eefc62b65819ae",
+                "sha256:f76d097d12c82a535fda9dfe5e8dd4127952b45fea9b0276cb30cca5ea313fbc"
+            ],
+            "index": "pypi",
+            "version": "==1.5.3"
+        },
+        "py4j": {
+            "hashes": [
+                "sha256:276a4a3c5a2154df1860ef3303a927460e02e97b047dc0a47c1c3fb8cce34db6",
+                "sha256:52d171a6a2b031d8a5d1de6efe451cf4f5baff1a2819aabc3741c8406539ba04"
+            ],
+            "version": "==0.10.9.5"
+        },
+        "pyspark": {
+            "hashes": [
+                "sha256:7ebe8e9505647b4d124d5a82fca60dfd3891021cf8ad6c5ec88777eeece92cf7"
+            ],
+            "index": "pypi",
+            "version": "==3.3.0"
+        },
+        "python-dateutil": {
+            "hashes": [
+                "sha256:0123cacc1627ae19ddf3c27a5de5bd67ee4586fbdd6440d9748f8abb483d3e86",
+                "sha256:961d03dc3453ebbc59dbdea9e4e11c5651520a876d0f4db161e8674aae935da9"
+            ],
+            "markers": "python_version >= '2.7' and python_version not in '3.0, 3.1, 3.2'",
+            "version": "==2.8.2"
+        },
+        "pytz": {
+            "hashes": [
+                "sha256:01a0681c4b9684a28304615eba55d1ab31ae00bf68ec157ec3708a8182dbbcd0",
+                "sha256:78f4f37d8198e0627c5f1143240bb0206b8691d8d7ac6d78fee88b78733f8c4a"
+            ],
+            "version": "==2022.7.1"
+        },
+        "requests": {
+            "hashes": [
+                "sha256:64299f4909223da747622c030b781c0d7811e359c37124b4bd368fb8c6518baa",
+                "sha256:98b1b2782e3c6c4904938b84c0eb932721069dfdb9134313beff7c83c2df24bf"
+            ],
+            "index": "pypi",
+            "version": "==2.28.2"
+        },
+        "six": {
+            "hashes": [
+                "sha256:1e61c37477a1626458e36f7b1d82aa5c9b094fa4802892072e49de9c60c4c926",
+                "sha256:8abb2f1d86890a2dfb989f9a77cfcfd3e47c2a354b01111771326f8aa26e0254"
+            ],
+            "markers": "python_version >= '2.7' and python_version not in '3.0, 3.1, 3.2'",
+            "version": "==1.16.0"
+        },
+        "spooq": {
+            "editable": true,
+            "path": "."
+        },
+        "urllib3": {
+            "hashes": [
+                "sha256:076907bf8fd355cde77728471316625a4d2f7e713c125f51953bb5b3eecf4f72",
+                "sha256:75edcdc2f7d85b137124a6c3c9fc3933cdeaa12ecb9a6a959f22797a0feca7e1"
+            ],
+            "markers": "python_version >= '2.7' and python_version not in '3.0, 3.1, 3.2, 3.3, 3.4, 3.5'",
+            "version": "==1.26.14"
+        }
+    },
+    "develop": {
+        "alabaster": {
+            "hashes": [
+                "sha256:1ee19aca801bbabb5ba3f5f258e4422dfa86f82f3e9cefb0859b283cdd7f62a3",
+                "sha256:a27a4a084d5e690e16e01e03ad2b2e552c61a65469419b907243193de1a84ae2"
+            ],
+            "markers": "python_version >= '3.6'",
+            "version": "==0.7.13"
+        },
+        "ansi2html": {
+            "hashes": [
+                "sha256:38b82a298482a1fa2613f0f9c9beb3db72a8f832eeac58eb2e47bf32cd37f6d5",
+                "sha256:ef9cc9682539dbe524fbf8edad9c9462a308e04bce1170c32daa8fdfd0001785"
+            ],
+            "index": "pypi",
+            "version": "==1.8.0"
+        },
+        "astroid": {
+            "hashes": [
+                "sha256:0e0e3709d64fbffd3037e4ff403580550f14471fd3eaae9fa11cc9a5c7901153",
+                "sha256:a3cf9f02c53dd259144a7e8f3ccd75d67c9a8c716ef183e0c1f291bc5d7bb3cf"
+            ],
+            "markers": "python_full_version >= '3.7.2'",
+            "version": "==2.14.2"
+        },
+        "asttokens": {
+            "hashes": [
+                "sha256:4622110b2a6f30b77e1473affaa97e711bc2f07d3f10848420ff1898edbe94f3",
+                "sha256:6b0ac9e93fb0335014d382b8fa9b3afa7df546984258005da0b9e7095b3deb1c"
+            ],
+            "version": "==2.2.1"
+        },
+        "attrs": {
+            "hashes": [
+                "sha256:29e95c7f6778868dbd49170f98f8818f78f3dc5e0e37c0b1f474e3561b240836",
+                "sha256:c9227bfc2f01993c03f68db37d1d15c9690188323c067c641f1a35ca58185f99"
+            ],
+            "markers": "python_version >= '3.6'",
+            "version": "==22.2.0"
+        },
+        "babel": {
+            "hashes": [
+                "sha256:1ad3eca1c885218f6dce2ab67291178944f810a10a9b5f3cb8382a5a232b64fe",
+                "sha256:5ef4b3226b0180dedded4229651c8b0e1a3a6a2837d45a073272f313e4cf97f6"
+            ],
+            "markers": "python_version >= '3.6'",
+            "version": "==2.11.0"
+        },
+        "backcall": {
+            "hashes": [
+                "sha256:5cbdbf27be5e7cfadb448baf0aa95508f91f2bbc6c6437cd9cd06e2a4c215e1e",
+                "sha256:fbbce6a29f263178a1f7915c1940bde0ec2b2a967566fe1c65c1dfb7422bd255"
+            ],
+            "version": "==0.2.0"
+        },
+        "bleach": {
+            "hashes": [
+                "sha256:1a1a85c1595e07d8db14c5f09f09e6433502c51c595970edc090551f0db99414",
+                "sha256:33c16e3353dbd13028ab4799a0f89a83f113405c766e9c122df8a06f5b85b3f4"
+            ],
+            "markers": "python_version >= '3.7'",
+            "version": "==6.0.0"
+        },
+        "bump2version": {
+            "hashes": [
+                "sha256:37f927ea17cde7ae2d7baf832f8e80ce3777624554a653006c9144f8017fe410",
+                "sha256:762cb2bfad61f4ec8e2bdf452c7c267416f8c70dd9ecb1653fd0bbb01fa936e6"
+            ],
+            "index": "pypi",
+            "version": "==1.0.1"
+        },
+        "certifi": {
+            "hashes": [
+                "sha256:35824b4c3a97115964b408844d64aa14db1cc518f6562e8d7261699d1350a9e3",
+                "sha256:4ad3232f5e926d6718ec31cfc1fcadfde020920e278684144551c91769c7bc18"
+            ],
+            "markers": "python_version >= '3.6'",
+            "version": "==2022.12.7"
+        },
+        "cffi": {
+            "hashes": [
+                "sha256:00a9ed42e88df81ffae7a8ab6d9356b371399b91dbdf0c3cb1e84c03a13aceb5",
+                "sha256:03425bdae262c76aad70202debd780501fabeaca237cdfddc008987c0e0f59ef",
+                "sha256:04ed324bda3cda42b9b695d51bb7d54b680b9719cfab04227cdd1e04e5de3104",
+                "sha256:0e2642fe3142e4cc4af0799748233ad6da94c62a8bec3a6648bf8ee68b1c7426",
+                "sha256:173379135477dc8cac4bc58f45db08ab45d228b3363adb7af79436135d028405",
+                "sha256:198caafb44239b60e252492445da556afafc7d1e3ab7a1fb3f0584ef6d742375",
+                "sha256:1e74c6b51a9ed6589199c787bf5f9875612ca4a8a0785fb2d4a84429badaf22a",
+                "sha256:2012c72d854c2d03e45d06ae57f40d78e5770d252f195b93f581acf3ba44496e",
+                "sha256:21157295583fe8943475029ed5abdcf71eb3911894724e360acff1d61c1d54bc",
+                "sha256:2470043b93ff09bf8fb1d46d1cb756ce6132c54826661a32d4e4d132e1977adf",
+                "sha256:285d29981935eb726a4399badae8f0ffdff4f5050eaa6d0cfc3f64b857b77185",
+                "sha256:30d78fbc8ebf9c92c9b7823ee18eb92f2e6ef79b45ac84db507f52fbe3ec4497",
+                "sha256:320dab6e7cb2eacdf0e658569d2575c4dad258c0fcc794f46215e1e39f90f2c3",
+                "sha256:33ab79603146aace82c2427da5ca6e58f2b3f2fb5da893ceac0c42218a40be35",
+                "sha256:3548db281cd7d2561c9ad9984681c95f7b0e38881201e157833a2342c30d5e8c",
+                "sha256:3799aecf2e17cf585d977b780ce79ff0dc9b78d799fc694221ce814c2c19db83",
+                "sha256:39d39875251ca8f612b6f33e6b1195af86d1b3e60086068be9cc053aa4376e21",
+                "sha256:3b926aa83d1edb5aa5b427b4053dc420ec295a08e40911296b9eb1b6170f6cca",
+                "sha256:3bcde07039e586f91b45c88f8583ea7cf7a0770df3a1649627bf598332cb6984",
+                "sha256:3d08afd128ddaa624a48cf2b859afef385b720bb4b43df214f85616922e6a5ac",
+                "sha256:3eb6971dcff08619f8d91607cfc726518b6fa2a9eba42856be181c6d0d9515fd",
+                "sha256:40f4774f5a9d4f5e344f31a32b5096977b5d48560c5592e2f3d2c4374bd543ee",
+                "sha256:4289fc34b2f5316fbb762d75362931e351941fa95fa18789191b33fc4cf9504a",
+                "sha256:470c103ae716238bbe698d67ad020e1db9d9dba34fa5a899b5e21577e6d52ed2",
+                "sha256:4f2c9f67e9821cad2e5f480bc8d83b8742896f1242dba247911072d4fa94c192",
+                "sha256:50a74364d85fd319352182ef59c5c790484a336f6db772c1a9231f1c3ed0cbd7",
+                "sha256:54a2db7b78338edd780e7ef7f9f6c442500fb0d41a5a4ea24fff1c929d5af585",
+                "sha256:5635bd9cb9731e6d4a1132a498dd34f764034a8ce60cef4f5319c0541159392f",
+                "sha256:59c0b02d0a6c384d453fece7566d1c7e6b7bae4fc5874ef2ef46d56776d61c9e",
+                "sha256:5d598b938678ebf3c67377cdd45e09d431369c3b1a5b331058c338e201f12b27",
+                "sha256:5df2768244d19ab7f60546d0c7c63ce1581f7af8b5de3eb3004b9b6fc8a9f84b",
+                "sha256:5ef34d190326c3b1f822a5b7a45f6c4535e2f47ed06fec77d3d799c450b2651e",
+                "sha256:6975a3fac6bc83c4a65c9f9fcab9e47019a11d3d2cf7f3c0d03431bf145a941e",
+                "sha256:6c9a799e985904922a4d207a94eae35c78ebae90e128f0c4e521ce339396be9d",
+                "sha256:70df4e3b545a17496c9b3f41f5115e69a4f2e77e94e1d2a8e1070bc0c38c8a3c",
+                "sha256:7473e861101c9e72452f9bf8acb984947aa1661a7704553a9f6e4baa5ba64415",
+                "sha256:8102eaf27e1e448db915d08afa8b41d6c7ca7a04b7d73af6514df10a3e74bd82",
+                "sha256:87c450779d0914f2861b8526e035c5e6da0a3199d8f1add1a665e1cbc6fc6d02",
+                "sha256:8b7ee99e510d7b66cdb6c593f21c043c248537a32e0bedf02e01e9553a172314",
+                "sha256:91fc98adde3d7881af9b59ed0294046f3806221863722ba7d8d120c575314325",
+                "sha256:94411f22c3985acaec6f83c6df553f2dbe17b698cc7f8ae751ff2237d96b9e3c",
+                "sha256:98d85c6a2bef81588d9227dde12db8a7f47f639f4a17c9ae08e773aa9c697bf3",
+                "sha256:9ad5db27f9cabae298d151c85cf2bad1d359a1b9c686a275df03385758e2f914",
+                "sha256:a0b71b1b8fbf2b96e41c4d990244165e2c9be83d54962a9a1d118fd8657d2045",
+                "sha256:a0f100c8912c114ff53e1202d0078b425bee3649ae34d7b070e9697f93c5d52d",
+                "sha256:a591fe9e525846e4d154205572a029f653ada1a78b93697f3b5a8f1f2bc055b9",
+                "sha256:a5c84c68147988265e60416b57fc83425a78058853509c1b0629c180094904a5",
+                "sha256:a66d3508133af6e8548451b25058d5812812ec3798c886bf38ed24a98216fab2",
+                "sha256:a8c4917bd7ad33e8eb21e9a5bbba979b49d9a97acb3a803092cbc1133e20343c",
+                "sha256:b3bbeb01c2b273cca1e1e0c5df57f12dce9a4dd331b4fa1635b8bec26350bde3",
+                "sha256:cba9d6b9a7d64d4bd46167096fc9d2f835e25d7e4c121fb2ddfc6528fb0413b2",
+                "sha256:cc4d65aeeaa04136a12677d3dd0b1c0c94dc43abac5860ab33cceb42b801c1e8",
+                "sha256:ce4bcc037df4fc5e3d184794f27bdaab018943698f4ca31630bc7f84a7b69c6d",
+                "sha256:cec7d9412a9102bdc577382c3929b337320c4c4c4849f2c5cdd14d7368c5562d",
+                "sha256:d400bfb9a37b1351253cb402671cea7e89bdecc294e8016a707f6d1d8ac934f9",
+                "sha256:d61f4695e6c866a23a21acab0509af1cdfd2c013cf256bbf5b6b5e2695827162",
+                "sha256:db0fbb9c62743ce59a9ff687eb5f4afbe77e5e8403d6697f7446e5f609976f76",
+                "sha256:dd86c085fae2efd48ac91dd7ccffcfc0571387fe1193d33b6394db7ef31fe2a4",
+                "sha256:e00b098126fd45523dd056d2efba6c5a63b71ffe9f2bbe1a4fe1716e1d0c331e",
+                "sha256:e229a521186c75c8ad9490854fd8bbdd9a0c9aa3a524326b55be83b54d4e0ad9",
+                "sha256:e263d77ee3dd201c3a142934a086a4450861778baaeeb45db4591ef65550b0a6",
+                "sha256:ed9cb427ba5504c1dc15ede7d516b84757c3e3d7868ccc85121d9310d27eed0b",
+                "sha256:fa6693661a4c91757f4412306191b6dc88c1703f780c8234035eac011922bc01",
+                "sha256:fcd131dd944808b5bdb38e6f5b53013c5aa4f334c5cad0c72742f6eba4b73db0"
+            ],
+            "version": "==1.15.1"
+        },
+        "chardet": {
+            "hashes": [
+                "sha256:0d62712b956bc154f85fb0a266e2a3c5913c2967e00348701b32411d6def31e5",
+                "sha256:362777fb014af596ad31334fde1e8c327dfdb076e1960d1694662d46a6917ab9"
+            ],
+            "markers": "python_version >= '3.7'",
+            "version": "==5.1.0"
+        },
+        "charset-normalizer": {
+            "hashes": [
+                "sha256:00d3ffdaafe92a5dc603cb9bd5111aaa36dfa187c8285c543be562e61b755f6b",
+                "sha256:024e606be3ed92216e2b6952ed859d86b4cfa52cd5bc5f050e7dc28f9b43ec42",
+                "sha256:0298eafff88c99982a4cf66ba2efa1128e4ddaca0b05eec4c456bbc7db691d8d",
+                "sha256:02a51034802cbf38db3f89c66fb5d2ec57e6fe7ef2f4a44d070a593c3688667b",
+                "sha256:083c8d17153ecb403e5e1eb76a7ef4babfc2c48d58899c98fcaa04833e7a2f9a",
+                "sha256:0a11e971ed097d24c534c037d298ad32c6ce81a45736d31e0ff0ad37ab437d59",
+                "sha256:0bf2dae5291758b6f84cf923bfaa285632816007db0330002fa1de38bfcb7154",
+                "sha256:0c0a590235ccd933d9892c627dec5bc7511ce6ad6c1011fdf5b11363022746c1",
+                "sha256:0f438ae3532723fb6ead77e7c604be7c8374094ef4ee2c5e03a3a17f1fca256c",
+                "sha256:109487860ef6a328f3eec66f2bf78b0b72400280d8f8ea05f69c51644ba6521a",
+                "sha256:11b53acf2411c3b09e6af37e4b9005cba376c872503c8f28218c7243582df45d",
+                "sha256:12db3b2c533c23ab812c2b25934f60383361f8a376ae272665f8e48b88e8e1c6",
+                "sha256:14e76c0f23218b8f46c4d87018ca2e441535aed3632ca134b10239dfb6dadd6b",
+                "sha256:16a8663d6e281208d78806dbe14ee9903715361cf81f6d4309944e4d1e59ac5b",
+                "sha256:292d5e8ba896bbfd6334b096e34bffb56161c81408d6d036a7dfa6929cff8783",
+                "sha256:2c03cc56021a4bd59be889c2b9257dae13bf55041a3372d3295416f86b295fb5",
+                "sha256:2e396d70bc4ef5325b72b593a72c8979999aa52fb8bcf03f701c1b03e1166918",
+                "sha256:2edb64ee7bf1ed524a1da60cdcd2e1f6e2b4f66ef7c077680739f1641f62f555",
+                "sha256:31a9ddf4718d10ae04d9b18801bd776693487cbb57d74cc3458a7673f6f34639",
+                "sha256:356541bf4381fa35856dafa6a965916e54bed415ad8a24ee6de6e37deccf2786",
+                "sha256:358a7c4cb8ba9b46c453b1dd8d9e431452d5249072e4f56cfda3149f6ab1405e",
+                "sha256:37f8febc8ec50c14f3ec9637505f28e58d4f66752207ea177c1d67df25da5aed",
+                "sha256:39049da0ffb96c8cbb65cbf5c5f3ca3168990adf3551bd1dee10c48fce8ae820",
+                "sha256:39cf9ed17fe3b1bc81f33c9ceb6ce67683ee7526e65fde1447c772afc54a1bb8",
+                "sha256:3ae1de54a77dc0d6d5fcf623290af4266412a7c4be0b1ff7444394f03f5c54e3",
+                "sha256:3b590df687e3c5ee0deef9fc8c547d81986d9a1b56073d82de008744452d6541",
+                "sha256:3e45867f1f2ab0711d60c6c71746ac53537f1684baa699f4f668d4c6f6ce8e14",
+                "sha256:3fc1c4a2ffd64890aebdb3f97e1278b0cc72579a08ca4de8cd2c04799a3a22be",
+                "sha256:4457ea6774b5611f4bed5eaa5df55f70abde42364d498c5134b7ef4c6958e20e",
+                "sha256:44ba614de5361b3e5278e1241fda3dc1838deed864b50a10d7ce92983797fa76",
+                "sha256:4a8fcf28c05c1f6d7e177a9a46a1c52798bfe2ad80681d275b10dcf317deaf0b",
+                "sha256:4b0d02d7102dd0f997580b51edc4cebcf2ab6397a7edf89f1c73b586c614272c",
+                "sha256:502218f52498a36d6bf5ea77081844017bf7982cdbe521ad85e64cabee1b608b",
+                "sha256:503e65837c71b875ecdd733877d852adbc465bd82c768a067badd953bf1bc5a3",
+                "sha256:5995f0164fa7df59db4746112fec3f49c461dd6b31b841873443bdb077c13cfc",
+                "sha256:59e5686dd847347e55dffcc191a96622f016bc0ad89105e24c14e0d6305acbc6",
+                "sha256:601f36512f9e28f029d9481bdaf8e89e5148ac5d89cffd3b05cd533eeb423b59",
+                "sha256:608862a7bf6957f2333fc54ab4399e405baad0163dc9f8d99cb236816db169d4",
+                "sha256:62595ab75873d50d57323a91dd03e6966eb79c41fa834b7a1661ed043b2d404d",
+                "sha256:70990b9c51340e4044cfc394a81f614f3f90d41397104d226f21e66de668730d",
+                "sha256:71140351489970dfe5e60fc621ada3e0f41104a5eddaca47a7acb3c1b851d6d3",
+                "sha256:72966d1b297c741541ca8cf1223ff262a6febe52481af742036a0b296e35fa5a",
+                "sha256:74292fc76c905c0ef095fe11e188a32ebd03bc38f3f3e9bcb85e4e6db177b7ea",
+                "sha256:761e8904c07ad053d285670f36dd94e1b6ab7f16ce62b9805c475b7aa1cffde6",
+                "sha256:772b87914ff1152b92a197ef4ea40efe27a378606c39446ded52c8f80f79702e",
+                "sha256:79909e27e8e4fcc9db4addea88aa63f6423ebb171db091fb4373e3312cb6d603",
+                "sha256:7e189e2e1d3ed2f4aebabd2d5b0f931e883676e51c7624826e0a4e5fe8a0bf24",
+                "sha256:7eb33a30d75562222b64f569c642ff3dc6689e09adda43a082208397f016c39a",
+                "sha256:81d6741ab457d14fdedc215516665050f3822d3e56508921cc7239f8c8e66a58",
+                "sha256:8499ca8f4502af841f68135133d8258f7b32a53a1d594aa98cc52013fff55678",
+                "sha256:84c3990934bae40ea69a82034912ffe5a62c60bbf6ec5bc9691419641d7d5c9a",
+                "sha256:87701167f2a5c930b403e9756fab1d31d4d4da52856143b609e30a1ce7160f3c",
+                "sha256:88600c72ef7587fe1708fd242b385b6ed4b8904976d5da0893e31df8b3480cb6",
+                "sha256:8ac7b6a045b814cf0c47f3623d21ebd88b3e8cf216a14790b455ea7ff0135d18",
+                "sha256:8b8af03d2e37866d023ad0ddea594edefc31e827fee64f8de5611a1dbc373174",
+                "sha256:8c7fe7afa480e3e82eed58e0ca89f751cd14d767638e2550c77a92a9e749c317",
+                "sha256:8eade758719add78ec36dc13201483f8e9b5d940329285edcd5f70c0a9edbd7f",
+                "sha256:911d8a40b2bef5b8bbae2e36a0b103f142ac53557ab421dc16ac4aafee6f53dc",
+                "sha256:93ad6d87ac18e2a90b0fe89df7c65263b9a99a0eb98f0a3d2e079f12a0735837",
+                "sha256:95dea361dd73757c6f1c0a1480ac499952c16ac83f7f5f4f84f0658a01b8ef41",
+                "sha256:9ab77acb98eba3fd2a85cd160851816bfce6871d944d885febf012713f06659c",
+                "sha256:9cb3032517f1627cc012dbc80a8ec976ae76d93ea2b5feaa9d2a5b8882597579",
+                "sha256:9cf4e8ad252f7c38dd1f676b46514f92dc0ebeb0db5552f5f403509705e24753",
+                "sha256:9d9153257a3f70d5f69edf2325357251ed20f772b12e593f3b3377b5f78e7ef8",
+                "sha256:a152f5f33d64a6be73f1d30c9cc82dfc73cec6477ec268e7c6e4c7d23c2d2291",
+                "sha256:a16418ecf1329f71df119e8a65f3aa68004a3f9383821edcb20f0702934d8087",
+                "sha256:a60332922359f920193b1d4826953c507a877b523b2395ad7bc716ddd386d866",
+                "sha256:a8d0fc946c784ff7f7c3742310cc8a57c5c6dc31631269876a88b809dbeff3d3",
+                "sha256:ab5de034a886f616a5668aa5d098af2b5385ed70142090e2a31bcbd0af0fdb3d",
+                "sha256:c22d3fe05ce11d3671297dc8973267daa0f938b93ec716e12e0f6dee81591dc1",
+                "sha256:c2ac1b08635a8cd4e0cbeaf6f5e922085908d48eb05d44c5ae9eabab148512ca",
+                "sha256:c512accbd6ff0270939b9ac214b84fb5ada5f0409c44298361b2f5e13f9aed9e",
+                "sha256:c75ffc45f25324e68ab238cb4b5c0a38cd1c3d7f1fb1f72b5541de469e2247db",
+                "sha256:c95a03c79bbe30eec3ec2b7f076074f4281526724c8685a42872974ef4d36b72",
+                "sha256:cadaeaba78750d58d3cc6ac4d1fd867da6fc73c88156b7a3212a3cd4819d679d",
+                "sha256:cd6056167405314a4dc3c173943f11249fa0f1b204f8b51ed4bde1a9cd1834dc",
+                "sha256:db72b07027db150f468fbada4d85b3b2729a3db39178abf5c543b784c1254539",
+                "sha256:df2c707231459e8a4028eabcd3cfc827befd635b3ef72eada84ab13b52e1574d",
+                "sha256:e62164b50f84e20601c1ff8eb55620d2ad25fb81b59e3cd776a1902527a788af",
+                "sha256:e696f0dd336161fca9adbb846875d40752e6eba585843c768935ba5c9960722b",
+                "sha256:eaa379fcd227ca235d04152ca6704c7cb55564116f8bc52545ff357628e10602",
+                "sha256:ebea339af930f8ca5d7a699b921106c6e29c617fe9606fa7baa043c1cdae326f",
+                "sha256:f4c39b0e3eac288fedc2b43055cfc2ca7a60362d0e5e87a637beac5d801ef478",
+                "sha256:f5057856d21e7586765171eac8b9fc3f7d44ef39425f85dbcccb13b3ebea806c",
+                "sha256:f6f45710b4459401609ebebdbcfb34515da4fc2aa886f95107f556ac69a9147e",
+                "sha256:f97e83fa6c25693c7a35de154681fcc257c1c41b38beb0304b9c4d2d9e164479",
+                "sha256:f9d0c5c045a3ca9bedfc35dca8526798eb91a07aa7a2c0fee134c6c6f321cbd7",
+                "sha256:ff6f3db31555657f3163b15a6b7c6938d08df7adbfc9dd13d9d19edad678f1e8"
+            ],
+            "version": "==3.0.1"
+        },
         "chispa": {
->>>>>>> 2a624b3f
-            "hashes": [
-                "sha256:2857e29ff0d34db842cd7ca3230549d1a697f96ee6d3fb071cfa6c7393832597",
-                "sha256:6881edbebdb17b39b4eaaa821b438bf6eddffb4468cf344f09f89def34a8b1df"
-            ],
-            "markers": "python_full_version >= '3.5.0'",
-            "version": "==2.0.12"
-        },
-        "chispa": {
-            "hashes": [
-<<<<<<< HEAD
+            "hashes": [
                 "sha256:621ad2e64fd27e7372c7b90ab2d5ad1f8dd69b737a3421ba5b6f84b113a18b84",
                 "sha256:c6eae922f5c3ccd08f4dc3707202291bb249e68e319d0641795d92d80cfb1cad"
             ],
             "index": "pypi",
             "version": "==0.9.2"
-=======
+        },
+        "click": {
+            "hashes": [
                 "sha256:7682dc8afb30297001674575ea00d1814d808d6a36af415a82bd481d37ba7b8e",
                 "sha256:bb4d8133cb15a609f44e8213d9b391b0809795062913b383c62be0ee95b1db48"
             ],
             "markers": "python_version >= '3.7'",
             "version": "==8.1.3"
->>>>>>> 2a624b3f
-        },
-        "click": {
-            "hashes": [
-<<<<<<< HEAD
-                "sha256:7682dc8afb30297001674575ea00d1814d808d6a36af415a82bd481d37ba7b8e",
-                "sha256:bb4d8133cb15a609f44e8213d9b391b0809795062913b383c62be0ee95b1db48"
-            ],
-            "markers": "python_version >= '3.7'",
-            "version": "==8.1.3"
-=======
-                "sha256:08695f5cb7ed6e0531a20572697297273c47b8cae5a63ffc6d6ed5c201be6e44",
-                "sha256:4f1d9991f5acc0ca119f9d443620b77f9d6b33703e51011c16baf57afb285fc6"
-            ],
-            "markers": "python_version >= '2.7' and python_version not in '3.0, 3.1, 3.2, 3.3, 3.4, 3.5, 3.6'",
-            "version": "==0.4.6"
->>>>>>> 2a624b3f
         },
         "commonmark": {
             "hashes": [
@@ -629,84 +530,9 @@
             "version": "==0.9.1"
         },
         "coverage": {
-<<<<<<< HEAD
             "extras": [
                 "toml"
             ],
-            "hashes": [
-                "sha256:01c5615d13f3dd3aa8543afc069e5319cfa0c7d712f6e04b920431e5c564a749",
-                "sha256:106c16dfe494de3193ec55cac9640dd039b66e196e4641fa8ac396181578b982",
-                "sha256:129cd05ba6f0d08a766d942a9ed4b29283aff7b2cccf5b7ce279d50796860bb3",
-                "sha256:145f296d00441ca703a659e8f3eb48ae39fb083baba2d7ce4482fb2723e050d9",
-                "sha256:1480ff858b4113db2718848d7b2d1b75bc79895a9c22e76a221b9d8d62496428",
-                "sha256:269eaa2c20a13a5bf17558d4dc91a8d078c4fa1872f25303dddcbba3a813085e",
-                "sha256:26dff09fb0d82693ba9e6231248641d60ba606150d02ed45110f9ec26404ed1c",
-                "sha256:2bd9a6fc18aab8d2e18f89b7ff91c0f34ff4d5e0ba0b33e989b3cd4194c81fd9",
-                "sha256:309ce4a522ed5fca432af4ebe0f32b21d6d7ccbb0f5fcc99290e71feba67c264",
-                "sha256:3384f2a3652cef289e38100f2d037956194a837221edd520a7ee5b42d00cc605",
-                "sha256:342d4aefd1c3e7f620a13f4fe563154d808b69cccef415415aece4c786665397",
-                "sha256:39ee53946bf009788108b4dd2894bf1349b4e0ca18c2016ffa7d26ce46b8f10d",
-                "sha256:4321f075095a096e70aff1d002030ee612b65a205a0a0f5b815280d5dc58100c",
-                "sha256:4803e7ccf93230accb928f3a68f00ffa80a88213af98ed338a57ad021ef06815",
-                "sha256:4ce1b258493cbf8aec43e9b50d89982346b98e9ffdfaae8ae5793bc112fb0068",
-                "sha256:664a47ce62fe4bef9e2d2c430306e1428ecea207ffd68649e3b942fa8ea83b0b",
-                "sha256:75ab269400706fab15981fd4bd5080c56bd5cc07c3bccb86aab5e1d5a88dc8f4",
-                "sha256:83c4e737f60c6936460c5be330d296dd5b48b3963f48634c53b3f7deb0f34ec4",
-                "sha256:84631e81dd053e8a0d4967cedab6db94345f1c36107c71698f746cb2636c63e3",
-                "sha256:84e65ef149028516c6d64461b95a8dbcfce95cfd5b9eb634320596173332ea84",
-                "sha256:865d69ae811a392f4d06bde506d531f6a28a00af36f5c8649684a9e5e4a85c83",
-                "sha256:87f4f3df85aa39da00fd3ec4b5abeb7407e82b68c7c5ad181308b0e2526da5d4",
-                "sha256:8c08da0bd238f2970230c2a0d28ff0e99961598cb2e810245d7fc5afcf1254e8",
-                "sha256:961e2fb0680b4f5ad63234e0bf55dfb90d302740ae9c7ed0120677a94a1590cb",
-                "sha256:9b3e07152b4563722be523e8cd0b209e0d1a373022cfbde395ebb6575bf6790d",
-                "sha256:a7f3049243783df2e6cc6deafc49ea123522b59f464831476d3d1448e30d72df",
-                "sha256:bf5601c33213d3cb19d17a796f8a14a9eaa5e87629a53979a5981e3e3ae166f6",
-                "sha256:cec3a0f75c8f1031825e19cd86ee787e87cf03e4fd2865c79c057092e69e3a3b",
-                "sha256:d42c549a8f41dc103a8004b9f0c433e2086add8a719da00e246e17cbe4056f72",
-                "sha256:d67d44996140af8b84284e5e7d398e589574b376fb4de8ccd28d82ad8e3bea13",
-                "sha256:d9c80df769f5ec05ad21ea34be7458d1dc51ff1fb4b2219e77fe24edf462d6df",
-                "sha256:e57816f8ffe46b1df8f12e1b348f06d164fd5219beba7d9433ba79608ef011cc",
-                "sha256:ee2ddcac99b2d2aec413e36d7a429ae9ebcadf912946b13ffa88e7d4c9b712d6",
-                "sha256:f02cbbf8119db68455b9d763f2f8737bb7db7e43720afa07d8eb1604e5c5ae28",
-                "sha256:f1d5aa2703e1dab4ae6cf416eb0095304f49d004c39e9db1d86f57924f43006b",
-                "sha256:f5b66caa62922531059bc5ac04f836860412f7f88d38a476eda0a6f11d4724f4",
-                "sha256:f69718750eaae75efe506406c490d6fc5a6161d047206cc63ce25527e8a3adad",
-                "sha256:fb73e0011b8793c053bfa85e53129ba5f0250fdc0392c1591fd35d915ec75c46",
-                "sha256:fd180ed867e289964404051a958f7cccabdeed423f91a899829264bb7974d3d3",
-                "sha256:fdb6f7bd51c2d1714cea40718f6149ad9be6a2ee7d93b19e9f00934c0f2a74d9",
-                "sha256:ffa9297c3a453fba4717d06df579af42ab9a28022444cae7fa605af4df612d54"
-            ],
-            "markers": "python_version >= '3.7'",
-            "version": "==6.4.1"
-        },
-        "cryptography": {
-            "hashes": [
-                "sha256:093cb351031656d3ee2f4fa1be579a8c69c754cf874206be1d4cf3b542042804",
-                "sha256:0cc20f655157d4cfc7bada909dc5cc228211b075ba8407c46467f63597c78178",
-                "sha256:1b9362d34363f2c71b7853f6251219298124aa4cc2075ae2932e64c91a3e2717",
-                "sha256:1f3bfbd611db5cb58ca82f3deb35e83af34bb8cf06043fa61500157d50a70982",
-                "sha256:2bd1096476aaac820426239ab534b636c77d71af66c547b9ddcd76eb9c79e004",
-                "sha256:31fe38d14d2e5f787e0aecef831457da6cec68e0bb09a35835b0b44ae8b988fe",
-                "sha256:3b8398b3d0efc420e777c40c16764d6870bcef2eb383df9c6dbb9ffe12c64452",
-                "sha256:3c81599befb4d4f3d7648ed3217e00d21a9341a9a688ecdd615ff72ffbed7336",
-                "sha256:419c57d7b63f5ec38b1199a9521d77d7d1754eb97827bbb773162073ccd8c8d4",
-                "sha256:46f4c544f6557a2fefa7ac8ac7d1b17bf9b647bd20b16decc8fbcab7117fbc15",
-                "sha256:471e0d70201c069f74c837983189949aa0d24bb2d751b57e26e3761f2f782b8d",
-                "sha256:59b281eab51e1b6b6afa525af2bd93c16d49358404f814fe2c2410058623928c",
-                "sha256:731c8abd27693323b348518ed0e0705713a36d79fdbd969ad968fbef0979a7e0",
-                "sha256:95e590dd70642eb2079d280420a888190aa040ad20f19ec8c6e097e38aa29e06",
-                "sha256:a68254dd88021f24a68b613d8c51d5c5e74d735878b9e32cc0adf19d1f10aaf9",
-                "sha256:a7d5137e556cc0ea418dca6186deabe9129cee318618eb1ffecbd35bee55ddc1",
-                "sha256:aeaba7b5e756ea52c8861c133c596afe93dd716cbcacae23b80bc238202dc023",
-                "sha256:dc26bb134452081859aa21d4990474ddb7e863aa39e60d1592800a8865a702de",
-                "sha256:e53258e69874a306fcecb88b7534d61820db8a98655662a3dd2ec7f1afd9132f",
-                "sha256:ef15c2df7656763b4ff20a9bc4381d8352e6640cfeb95c2972c38ef508e75181",
-                "sha256:f224ad253cc9cea7568f49077007d2263efa57396a2f2f78114066fd54b5c68e",
-                "sha256:f8ec91983e638a9bcd75b39f1396e5c0dc2330cbd9ce4accefe68717e6779e0a"
-            ],
-            "markers": "python_version >= '3.6'",
-            "version": "==37.0.2"
-=======
             "hashes": [
                 "sha256:04481245ef966fbd24ae9b9e537ce899ae584d521dfbe78f89cad003c38ca2ab",
                 "sha256:0c45948f613d5d18c9ec5eaa203ce06a653334cf1bd47c783a12d0dd4fd9c851",
@@ -791,7 +617,6 @@
             ],
             "markers": "python_version >= '3.6'",
             "version": "==39.0.1"
->>>>>>> 2a624b3f
         },
         "decorator": {
             "hashes": [
@@ -800,17 +625,14 @@
             ],
             "markers": "python_version >= '3.5'",
             "version": "==5.1.1"
-<<<<<<< HEAD
         },
         "dill": {
             "hashes": [
-                "sha256:33501d03270bbe410c72639b350e941882a8b0fd55357580fbc873fba0c59302",
-                "sha256:d75e41f3eff1eee599d738e76ba8f4ad98ea229db8b085318aa2b3333a208c86"
-            ],
-            "markers": "python_version >= '2.7' and python_version not in '3.0, 3.1, 3.2, 3.3, 3.4, 3.5, 3.6'",
-            "version": "==0.3.5.1"
-=======
->>>>>>> 2a624b3f
+                "sha256:a07ffd2351b8c678dfc4a856a3005f8067aea51d6ba6c700796a4d9e280f39f0",
+                "sha256:e5db55f3687856d8fbdab002ed78544e1c4559a130302693d839dfe8f93f2373"
+            ],
+            "markers": "python_version < '3.11'",
+            "version": "==0.3.6"
         },
         "docopt": {
             "hashes": [
@@ -820,11 +642,11 @@
         },
         "docutils": {
             "hashes": [
-                "sha256:686577d2e4c32380bb50cbb22f575ed742d58168cee37e99117a854bcd88f125",
-                "sha256:cf316c8370a737a022b72b56874f6602acf974a37a9fba42ec2876387549fc61"
+                "sha256:23010f129180089fbcd3bc08cfefccb3b890b0050e1ca00c867036e9d161b98c",
+                "sha256:679987caf361a7539d76e584cbeddc311e3aee937877c87346f31debc63e9d06"
             ],
             "markers": "python_version >= '2.7' and python_version not in '3.0, 3.1, 3.2, 3.3, 3.4'",
-            "version": "==0.17.1"
+            "version": "==0.18.1"
         },
         "doubles": {
             "hashes": [
@@ -833,20 +655,28 @@
             "index": "pypi",
             "version": "==1.5.3"
         },
+        "exceptiongroup": {
+            "hashes": [
+                "sha256:327cbda3da756e2de031a3107b81ab7b3770a602c4d16ca618298c526f4bec1e",
+                "sha256:bcb67d800a4497e1b404c2dd44fca47d3b7a5e5433dbab67f96c1a685cdfdf23"
+            ],
+            "markers": "python_version < '3.11'",
+            "version": "==1.1.0"
+        },
         "executing": {
             "hashes": [
-                "sha256:c6554e21c6b060590a6d3be4b82fb78f8f0194d809de5ea7df1c093763311501",
-                "sha256:d1eef132db1b83649a3905ca6dd8897f71ac6f8cac79a7e58a1a09cf137546c9"
-            ],
-            "version": "==0.8.3"
+                "sha256:0314a69e37426e3608aada02473b4161d4caf5a4b244d1d0c48072b8fee7bacc",
+                "sha256:19da64c18d2d851112f09c287f8d3dbbdf725ab0e569077efb6cdcbd3497c107"
+            ],
+            "version": "==1.2.0"
         },
         "faker": {
             "hashes": [
-                "sha256:0297b7fc0f2458dfff8d5a92335c62fa25fb059f8cbaf7db580a0dd7177aff2e",
-                "sha256:b9f93ec97a70da79d43f497aa7b2b7d2bcd5d0c6d3ab7c102dde4193d0a38351"
-            ],
-            "index": "pypi",
-            "version": "==13.14.0"
+                "sha256:17cf85aeb0363a3384ccd4c1f52b52ec8f414c7afaab74ae1f4c3e09a06e14de",
+                "sha256:21c3c6c45183308151c14f62afe59bf54ace68f663e0180973698ba2a9a3b2c4"
+            ],
+            "index": "pypi",
+            "version": "==17.0.0"
         },
         "findspark": {
             "hashes": [
@@ -857,19 +687,11 @@
         },
         "flask": {
             "hashes": [
-<<<<<<< HEAD
-                "sha256:315ded2ddf8a6281567edb27393010fe3406188bafbfe65a3339d5787d89e477",
-                "sha256:fad5b446feb0d6db6aec0c3184d16a8c1f6c3e464b511649c8918a9be100b4fe"
-            ],
-            "markers": "python_version >= '3.7'",
-            "version": "==2.1.2"
-=======
                 "sha256:7eb373984bf1c770023fce9db164ed0c3353cd0b53f130f4693da0ca756a2e6d",
                 "sha256:c0bec9477df1cb867e5a67c9e1ab758de9cb4a3e52dd70681f59fa40a62b3f2d"
             ],
             "markers": "python_version >= '3.7'",
             "version": "==2.2.3"
->>>>>>> 2a624b3f
         },
         "grip": {
             "hashes": [
@@ -889,29 +711,14 @@
         },
         "idna": {
             "hashes": [
-                "sha256:84d9dd047ffa80596e0f246e2eab0b391788b0503584e8945f2368256d2735ff",
-                "sha256:9d643ff0a55b762d5cdb124b8eaa99c66322e2157b69160bc32796e824360e6d"
-            ],
-            "markers": "python_full_version >= '3.5.0'",
-            "version": "==3.3"
+                "sha256:814f528e8dead7d329833b91c5faa87d60bf71824cd12a7530b5526063d02cb4",
+                "sha256:90b77e79eaa3eba6de819a0c442c0b4ceefc341a7a2ab77d7562bf49f425c5c2"
+            ],
+            "markers": "python_version >= '3.5'",
+            "version": "==3.4"
         },
         "imagesize": {
             "hashes": [
-<<<<<<< HEAD
-                "sha256:1db2f82529e53c3e929e8926a1fa9235aa82d0bd0c580359c67ec31b2fddaa8c",
-                "sha256:cd1750d452385ca327479d45b64d9c7729ecf0b3969a58148298c77092261f9d"
-            ],
-            "markers": "python_version >= '2.7' and python_version not in '3.0, 3.1, 3.2, 3.3'",
-            "version": "==1.3.0"
-        },
-        "importlib-metadata": {
-            "hashes": [
-                "sha256:637245b8bab2b6502fcbc752cc4b7a6f6243bb02b31c5c26156ad103d3d45670",
-                "sha256:7401a975809ea1fdc658c3aa4f78cc2195a0e019c5cbc4c06122884e9ae80c23"
-            ],
-            "markers": "python_version < '3.10'",
-            "version": "==4.12.0"
-=======
                 "sha256:0d8d18d08f840c19d0ee7ca1fd82490fdc3729b7ac93f49870406ddde8ef8d8b",
                 "sha256:69150444affb9cb0d5cc5a92b3676f0b2fb7cd9ae39e947a5e11a36b4497cd4a"
             ],
@@ -923,7 +730,7 @@
                 "sha256:7efb448ec9a5e313a57655d35aa54cd3e01b7e1fbcf72dce1bf06119420f5bad",
                 "sha256:e354bedeb60efa6affdcc8ae121b73544a7aa74156d047311948f6d711cd378d"
             ],
-            "markers": "python_version < '3.8'",
+            "markers": "python_version >= '3.7'",
             "version": "==6.0.0"
         },
         "importlib-resources": {
@@ -933,7 +740,6 @@
             ],
             "markers": "python_version < '3.9'",
             "version": "==5.10.2"
->>>>>>> 2a624b3f
         },
         "iniconfig": {
             "hashes": [
@@ -945,57 +751,30 @@
         },
         "ipython": {
             "hashes": [
-                "sha256:7ca74052a38fa25fe9bedf52da0be7d3fdd2fb027c3b778ea78dfe8c212937d1",
-                "sha256:f2db3a10254241d9b447232cec8b424847f338d9d36f9a577a6192c332a46abd"
-            ],
-            "index": "pypi",
-<<<<<<< HEAD
-            "version": "==8.4.0"
-=======
-            "version": "==7.24.1"
+                "sha256:b13a1d6c1f5818bd388db53b7107d17454129a70de2b87481d555daede5eb49e",
+                "sha256:b38c31e8fc7eff642fc7c597061fff462537cf2314e3225a19c906b7b0d8a345"
+            ],
+            "index": "pypi",
+            "version": "==8.10.0"
         },
         "isort": {
             "hashes": [
-                "sha256:6be1f76a507cb2ecf16c7cf14a37e41609ca082330be4e3436a18ef74add55db",
-                "sha256:ba1d72fb2595a01c7895a5128f9585a5cc4b6d395f1c8d514989b9a7eb2a8746"
-            ],
-            "markers": "python_version >= '3.7'",
-            "version": "==5.11.5"
->>>>>>> 2a624b3f
+                "sha256:8bef7dde241278824a6d83f44a544709b065191b95b6e50894bdc722fcba0504",
+                "sha256:f84c2818376e66cf843d497486ea8fed8700b340f308f076c6fb1229dff318b6"
+            ],
+            "markers": "python_full_version >= '3.8.0'",
+            "version": "==5.12.0"
         },
         "itsdangerous": {
             "hashes": [
-<<<<<<< HEAD
-                "sha256:6f62d78e2f89b4500b080fe3a81690850cd254227f27f75c3a0c491a1f351ba7",
-                "sha256:e8443a5e7a020e9d7f97f1d7d9cd17c88bcb3bc7e218bf9cf5095fe550be2951"
-            ],
-            "markers": "python_version < '4' and python_full_version >= '3.6.1'",
-            "version": "==5.10.1"
-=======
                 "sha256:2c2349112351b88699d8d4b6b075022c0808887cb7ad10069318a8b0bc88db44",
                 "sha256:5dbbc68b317e5e42f327f9021763545dc3fc3bfe22e6deb96aaf1fc38874156a"
             ],
             "markers": "python_version >= '3.7'",
             "version": "==2.1.2"
->>>>>>> 2a624b3f
         },
         "jaraco.classes": {
             "hashes": [
-<<<<<<< HEAD
-                "sha256:2c2349112351b88699d8d4b6b075022c0808887cb7ad10069318a8b0bc88db44",
-                "sha256:5dbbc68b317e5e42f327f9021763545dc3fc3bfe22e6deb96aaf1fc38874156a"
-            ],
-            "markers": "python_version >= '3.7'",
-            "version": "==2.1.2"
-        },
-        "jedi": {
-            "hashes": [
-                "sha256:637c9635fcf47945ceb91cd7f320234a7be540ded6f3e99a50cb6febdfd1ba8d",
-                "sha256:74137626a64a99c8eb6ae5832d99b3bdd7d29a3850fe2aa80a4126b2a7d949ab"
-            ],
-            "markers": "python_version >= '3.6'",
-            "version": "==0.18.1"
-=======
                 "sha256:2353de3288bc6b82120752201c6b1c1a14b058267fa424ed5ce5984e3b922158",
                 "sha256:89559fa5c1d3c34eff6f631ad80bb21f378dbcbb35dd161fd2c6b93f5be2f98a"
             ],
@@ -1009,7 +788,6 @@
             ],
             "markers": "python_version >= '3.6'",
             "version": "==0.18.2"
->>>>>>> 2a624b3f
         },
         "jeepney": {
             "hashes": [
@@ -1029,118 +807,6 @@
         },
         "keyring": {
             "hashes": [
-<<<<<<< HEAD
-                "sha256:372ff2fc43ab779e3f87911c26e6c7acc8bb440cbd82683e383ca37594cb0617",
-                "sha256:3ac00c26e4c93739e19103091a9986a9f79665a78cf15a4df1dba7ea9ac8da2f"
-            ],
-            "markers": "python_version >= '3.7'",
-            "version": "==23.6.0"
-        },
-        "lazy-object-proxy": {
-            "hashes": [
-                "sha256:043651b6cb706eee4f91854da4a089816a6606c1428fd391573ef8cb642ae4f7",
-                "sha256:07fa44286cda977bd4803b656ffc1c9b7e3bc7dff7d34263446aec8f8c96f88a",
-                "sha256:12f3bb77efe1367b2515f8cb4790a11cffae889148ad33adad07b9b55e0ab22c",
-                "sha256:2052837718516a94940867e16b1bb10edb069ab475c3ad84fd1e1a6dd2c0fcfc",
-                "sha256:2130db8ed69a48a3440103d4a520b89d8a9405f1b06e2cc81640509e8bf6548f",
-                "sha256:39b0e26725c5023757fc1ab2a89ef9d7ab23b84f9251e28f9cc114d5b59c1b09",
-                "sha256:46ff647e76f106bb444b4533bb4153c7370cdf52efc62ccfc1a28bdb3cc95442",
-                "sha256:4dca6244e4121c74cc20542c2ca39e5c4a5027c81d112bfb893cf0790f96f57e",
-                "sha256:553b0f0d8dbf21890dd66edd771f9b1b5f51bd912fa5f26de4449bfc5af5e029",
-                "sha256:677ea950bef409b47e51e733283544ac3d660b709cfce7b187f5ace137960d61",
-                "sha256:6a24357267aa976abab660b1d47a34aaf07259a0c3859a34e536f1ee6e76b5bb",
-                "sha256:6a6e94c7b02641d1311228a102607ecd576f70734dc3d5e22610111aeacba8a0",
-                "sha256:6aff3fe5de0831867092e017cf67e2750c6a1c7d88d84d2481bd84a2e019ec35",
-                "sha256:6ecbb350991d6434e1388bee761ece3260e5228952b1f0c46ffc800eb313ff42",
-                "sha256:7096a5e0c1115ec82641afbdd70451a144558ea5cf564a896294e346eb611be1",
-                "sha256:70ed0c2b380eb6248abdef3cd425fc52f0abd92d2b07ce26359fcbc399f636ad",
-                "sha256:8561da8b3dd22d696244d6d0d5330618c993a215070f473b699e00cf1f3f6443",
-                "sha256:85b232e791f2229a4f55840ed54706110c80c0a210d076eee093f2b2e33e1bfd",
-                "sha256:898322f8d078f2654d275124a8dd19b079080ae977033b713f677afcfc88e2b9",
-                "sha256:8f3953eb575b45480db6568306893f0bd9d8dfeeebd46812aa09ca9579595148",
-                "sha256:91ba172fc5b03978764d1df5144b4ba4ab13290d7bab7a50f12d8117f8630c38",
-                "sha256:9d166602b525bf54ac994cf833c385bfcc341b364e3ee71e3bf5a1336e677b55",
-                "sha256:a57d51ed2997e97f3b8e3500c984db50a554bb5db56c50b5dab1b41339b37e36",
-                "sha256:b9e89b87c707dd769c4ea91f7a31538888aad05c116a59820f28d59b3ebfe25a",
-                "sha256:bb8c5fd1684d60a9902c60ebe276da1f2281a318ca16c1d0a96db28f62e9166b",
-                "sha256:c19814163728941bb871240d45c4c30d33b8a2e85972c44d4e63dd7107faba44",
-                "sha256:c4ce15276a1a14549d7e81c243b887293904ad2d94ad767f42df91e75fd7b5b6",
-                "sha256:c7a683c37a8a24f6428c28c561c80d5f4fd316ddcf0c7cab999b15ab3f5c5c69",
-                "sha256:d609c75b986def706743cdebe5e47553f4a5a1da9c5ff66d76013ef396b5a8a4",
-                "sha256:d66906d5785da8e0be7360912e99c9188b70f52c422f9fc18223347235691a84",
-                "sha256:dd7ed7429dbb6c494aa9bc4e09d94b778a3579be699f9d67da7e6804c422d3de",
-                "sha256:df2631f9d67259dc9620d831384ed7732a198eb434eadf69aea95ad18c587a28",
-                "sha256:e368b7f7eac182a59ff1f81d5f3802161932a41dc1b1cc45c1f757dc876b5d2c",
-                "sha256:e40f2013d96d30217a51eeb1db28c9ac41e9d0ee915ef9d00da639c5b63f01a1",
-                "sha256:f769457a639403073968d118bc70110e7dce294688009f5c24ab78800ae56dc8",
-                "sha256:fccdf7c2c5821a8cbd0a9440a456f5050492f2270bd54e94360cac663398739b",
-                "sha256:fd45683c3caddf83abbb1249b653a266e7069a09f486daa8863fb0e7496a9fdb"
-            ],
-            "markers": "python_version >= '3.6'",
-            "version": "==1.7.1"
-        },
-        "markdown": {
-            "hashes": [
-                "sha256:cbb516f16218e643d8e0a95b309f77eb118cb138d39a4f27851e6a63581db874",
-                "sha256:f5da449a6e1c989a4cea2631aa8ee67caa5a2ef855d551c88f9e309f4634c621"
-            ],
-            "markers": "python_version >= '3.6'",
-            "version": "==3.3.7"
-        },
-        "markupsafe": {
-            "hashes": [
-                "sha256:0212a68688482dc52b2d45013df70d169f542b7394fc744c02a57374a4207003",
-                "sha256:089cf3dbf0cd6c100f02945abeb18484bd1ee57a079aefd52cffd17fba910b88",
-                "sha256:10c1bfff05d95783da83491be968e8fe789263689c02724e0c691933c52994f5",
-                "sha256:33b74d289bd2f5e527beadcaa3f401e0df0a89927c1559c8566c066fa4248ab7",
-                "sha256:3799351e2336dc91ea70b034983ee71cf2f9533cdff7c14c90ea126bfd95d65a",
-                "sha256:3ce11ee3f23f79dbd06fb3d63e2f6af7b12db1d46932fe7bd8afa259a5996603",
-                "sha256:421be9fbf0ffe9ffd7a378aafebbf6f4602d564d34be190fc19a193232fd12b1",
-                "sha256:43093fb83d8343aac0b1baa75516da6092f58f41200907ef92448ecab8825135",
-                "sha256:46d00d6cfecdde84d40e572d63735ef81423ad31184100411e6e3388d405e247",
-                "sha256:4a33dea2b688b3190ee12bd7cfa29d39c9ed176bda40bfa11099a3ce5d3a7ac6",
-                "sha256:4b9fe39a2ccc108a4accc2676e77da025ce383c108593d65cc909add5c3bd601",
-                "sha256:56442863ed2b06d19c37f94d999035e15ee982988920e12a5b4ba29b62ad1f77",
-                "sha256:671cd1187ed5e62818414afe79ed29da836dde67166a9fac6d435873c44fdd02",
-                "sha256:694deca8d702d5db21ec83983ce0bb4b26a578e71fbdbd4fdcd387daa90e4d5e",
-                "sha256:6a074d34ee7a5ce3effbc526b7083ec9731bb3cbf921bbe1d3005d4d2bdb3a63",
-                "sha256:6d0072fea50feec76a4c418096652f2c3238eaa014b2f94aeb1d56a66b41403f",
-                "sha256:6fbf47b5d3728c6aea2abb0589b5d30459e369baa772e0f37a0320185e87c980",
-                "sha256:7f91197cc9e48f989d12e4e6fbc46495c446636dfc81b9ccf50bb0ec74b91d4b",
-                "sha256:86b1f75c4e7c2ac2ccdaec2b9022845dbb81880ca318bb7a0a01fbf7813e3812",
-                "sha256:8dc1c72a69aa7e082593c4a203dcf94ddb74bb5c8a731e4e1eb68d031e8498ff",
-                "sha256:8e3dcf21f367459434c18e71b2a9532d96547aef8a871872a5bd69a715c15f96",
-                "sha256:8e576a51ad59e4bfaac456023a78f6b5e6e7651dcd383bcc3e18d06f9b55d6d1",
-                "sha256:96e37a3dc86e80bf81758c152fe66dbf60ed5eca3d26305edf01892257049925",
-                "sha256:97a68e6ada378df82bc9f16b800ab77cbf4b2fada0081794318520138c088e4a",
-                "sha256:99a2a507ed3ac881b975a2976d59f38c19386d128e7a9a18b7df6fff1fd4c1d6",
-                "sha256:a49907dd8420c5685cfa064a1335b6754b74541bbb3706c259c02ed65b644b3e",
-                "sha256:b09bf97215625a311f669476f44b8b318b075847b49316d3e28c08e41a7a573f",
-                "sha256:b7bd98b796e2b6553da7225aeb61f447f80a1ca64f41d83612e6139ca5213aa4",
-                "sha256:b87db4360013327109564f0e591bd2a3b318547bcef31b468a92ee504d07ae4f",
-                "sha256:bcb3ed405ed3222f9904899563d6fc492ff75cce56cba05e32eff40e6acbeaa3",
-                "sha256:d4306c36ca495956b6d568d276ac11fdd9c30a36f1b6eb928070dc5360b22e1c",
-                "sha256:d5ee4f386140395a2c818d149221149c54849dfcfcb9f1debfe07a8b8bd63f9a",
-                "sha256:dda30ba7e87fbbb7eab1ec9f58678558fd9a6b8b853530e176eabd064da81417",
-                "sha256:e04e26803c9c3851c931eac40c695602c6295b8d432cbe78609649ad9bd2da8a",
-                "sha256:e1c0b87e09fa55a220f058d1d49d3fb8df88fbfab58558f1198e08c1e1de842a",
-                "sha256:e72591e9ecd94d7feb70c1cbd7be7b3ebea3f548870aa91e2732960fa4d57a37",
-                "sha256:e8c843bbcda3a2f1e3c2ab25913c80a3c5376cd00c6e8c4a86a89a28c8dc5452",
-                "sha256:efc1913fd2ca4f334418481c7e595c00aad186563bbc1ec76067848c7ca0a933",
-                "sha256:f121a1420d4e173a5d96e47e9a0c0dcff965afdf1626d28de1460815f7c4ee7a",
-                "sha256:fc7b548b17d238737688817ab67deebb30e8073c95749d55538ed473130ec0c7"
-            ],
-            "markers": "python_version >= '3.7'",
-            "version": "==2.1.1"
-        },
-        "matplotlib-inline": {
-            "hashes": [
-                "sha256:a04bfba22e0d1395479f866853ec1ee28eea1485c1d69a6faf00dc3e24ff34ee",
-                "sha256:aed605ba3b72462d64d475a21a9296f400a19c4f74a31b59103d2a99ffd5aa5c"
-            ],
-            "markers": "python_version >= '3.5'",
-            "version": "==0.1.3"
-=======
                 "sha256:771ed2a91909389ed6148631de678f82ddc73737d85a927f382a8a1b157898cd",
                 "sha256:ba2e15a9b35e21908d0aaf4e0a47acc52d6ae33444df0da2b49d41a46ef6d678"
             ],
@@ -1196,6 +862,14 @@
             ],
             "markers": "python_version >= '3.7'",
             "version": "==3.4.1"
+        },
+        "markdown-it-py": {
+            "hashes": [
+                "sha256:93de681e5c021a432c63147656fe21790bc01231e0cd2da73626f1aa3ac0fe27",
+                "sha256:cf7e59fed14b5ae17c0006eff14a2d9a00ed5f3a846148153899a0224e2c07da"
+            ],
+            "markers": "python_version >= '3.7'",
+            "version": "==2.1.0"
         },
         "markupsafe": {
             "hashes": [
@@ -1260,7 +934,6 @@
             ],
             "markers": "python_version >= '3.5'",
             "version": "==0.1.6"
->>>>>>> 2a624b3f
         },
         "mccabe": {
             "hashes": [
@@ -1270,13 +943,21 @@
             "index": "pypi",
             "version": "==0.7.0"
         },
+        "mdurl": {
+            "hashes": [
+                "sha256:84008a41e51615a49fc9966191ff91509e3c40b939176e643fd50a5c2196b8f8",
+                "sha256:bb413d29f5eea38f31dd4754dd7377d4465116fb207585f97bf925588687c1ba"
+            ],
+            "markers": "python_version >= '3.7'",
+            "version": "==0.1.2"
+        },
         "mock": {
             "hashes": [
-                "sha256:122fcb64ee37cfad5b3f48d7a7d51875d7031aaf3d8be7c42e2bee25044eee62",
-                "sha256:7d3fbbde18228f4ff2f1f119a45cdffa458b4c0dee32eb4d2bb2f82554bac7bc"
-            ],
-            "index": "pypi",
-            "version": "==4.0.3"
+                "sha256:c41cfb1e99ba5d341fbcc5308836e7d7c9786d302f995b2c271ce2144dece9eb",
+                "sha256:e3ea505c03babf7977fd21674a69ad328053d414f05e6433c30d8fa14a534a6b"
+            ],
+            "index": "pypi",
+            "version": "==5.0.1"
         },
         "more-itertools": {
             "hashes": [
@@ -1295,75 +976,37 @@
         },
         "numpy": {
             "hashes": [
-<<<<<<< HEAD
-                "sha256:092f5e6025813e64ad6d1b52b519165d08c730d099c114a9247c9bb635a2a450",
-                "sha256:196cd074c3f97c4121601790955f915187736f9cf458d3ee1f1b46aff2b1ade0",
-                "sha256:1c29b44905af288b3919803aceb6ec7fec77406d8b08aaa2e8b9e63d0fe2f160",
-                "sha256:2b2da66582f3a69c8ce25ed7921dcd8010d05e59ac8d89d126a299be60421171",
-                "sha256:5043bcd71fcc458dfb8a0fc5509bbc979da0131b9d08e3d5f50fb0bbb36f169a",
-                "sha256:58bfd40eb478f54ff7a5710dd61c8097e169bc36cc68333d00a9bcd8def53b38",
-                "sha256:79a506cacf2be3a74ead5467aee97b81fca00c9c4c8b3ba16dbab488cd99ba10",
-                "sha256:94b170b4fa0168cd6be4becf37cb5b127bd12a795123984385b8cd4aca9857e5",
-                "sha256:97a76604d9b0e79f59baeca16593c711fddb44936e40310f78bfef79ee9a835f",
-                "sha256:98e8e0d8d69ff4d3fa63e6c61e8cfe2d03c29b16b58dbef1f9baa175bbed7860",
-                "sha256:ac86f407873b952679f5f9e6c0612687e51547af0e14ddea1eedfcb22466babd",
-                "sha256:ae8adff4172692ce56233db04b7ce5792186f179c415c37d539c25de7298d25d",
-                "sha256:bd3fa4fe2e38533d5336e1272fc4e765cabbbde144309ccee8675509d5cd7b05",
-                "sha256:d0d2094e8f4d760500394d77b383a1b06d3663e8892cdf5df3c592f55f3bff66",
-                "sha256:d54b3b828d618a19779a84c3ad952e96e2c2311b16384e973e671aa5be1f6187",
-                "sha256:d6ca8dabe696c2785d0c8c9b0d8a9b6e5fdbe4f922bde70d57fa1a2848134f95",
-                "sha256:d8cc87bed09de55477dba9da370c1679bd534df9baa171dd01accbb09687dac3",
-                "sha256:f0f18804df7370571fb65db9b98bf1378172bd4e962482b857e612d1fec0f53e",
-                "sha256:f1d88ef79e0a7fa631bb2c3dda1ea46b32b1fe614e10fedd611d3d5398447f2f",
-                "sha256:f9c3fc2adf67762c9fe1849c859942d23f8d3e0bee7b5ed3d4a9c3eeb50a2f07",
-                "sha256:fc431493df245f3c627c0c05c2bd134535e7929dbe2e602b80e42bf52ff760bc",
-                "sha256:fe8b9683eb26d2c4d5db32cd29b38fdcf8381324ab48313b5b69088e0e355379"
-            ],
-            "markers": "python_version < '3.10' and platform_machine != 'aarch64' and platform_machine != 'arm64'",
-            "version": "==1.23.0"
-        },
-        "packaging": {
-            "hashes": [
-                "sha256:dd47c42927d89ab911e606518907cc2d3a1f38bbd026385970643f9c5b8ecfeb",
-                "sha256:ef103e05f519cdc783ae24ea4e2e0f508a9c99b2d4969652eed6a2e1ea5bd522"
-            ],
-            "markers": "python_version >= '3.6'",
-            "version": "==21.3"
-=======
-                "sha256:1dbe1c91269f880e364526649a52eff93ac30035507ae980d2fed33aaee633ac",
-                "sha256:357768c2e4451ac241465157a3e929b265dfac85d9214074985b1786244f2ef3",
-                "sha256:3820724272f9913b597ccd13a467cc492a0da6b05df26ea09e78b171a0bb9da6",
-                "sha256:4391bd07606be175aafd267ef9bea87cf1b8210c787666ce82073b05f202add1",
-                "sha256:4aa48afdce4660b0076a00d80afa54e8a97cd49f457d68a4342d188a09451c1a",
-                "sha256:58459d3bad03343ac4b1b42ed14d571b8743dc80ccbf27444f266729df1d6f5b",
-                "sha256:5c3c8def4230e1b959671eb959083661b4a0d2e9af93ee339c7dada6759a9470",
-                "sha256:5f30427731561ce75d7048ac254dbe47a2ba576229250fb60f0fb74db96501a1",
-                "sha256:643843bcc1c50526b3a71cd2ee561cf0d8773f062c8cbaf9ffac9fdf573f83ab",
-                "sha256:67c261d6c0a9981820c3a149d255a76918278a6b03b6a036800359aba1256d46",
-                "sha256:67f21981ba2f9d7ba9ade60c9e8cbaa8cf8e9ae51673934480e45cf55e953673",
-                "sha256:6aaf96c7f8cebc220cdfc03f1d5a31952f027dda050e5a703a0d1c396075e3e7",
-                "sha256:7c4068a8c44014b2d55f3c3f574c376b2494ca9cc73d2f1bd692382b6dffe3db",
-                "sha256:7c7e5fa88d9ff656e067876e4736379cc962d185d5cd808014a8a928d529ef4e",
-                "sha256:7f5ae4f304257569ef3b948810816bc87c9146e8c446053539947eedeaa32786",
-                "sha256:82691fda7c3f77c90e62da69ae60b5ac08e87e775b09813559f8901a88266552",
-                "sha256:8737609c3bbdd48e380d463134a35ffad3b22dc56295eff6f79fd85bd0eeeb25",
-                "sha256:9f411b2c3f3d76bba0865b35a425157c5dcf54937f82bbeb3d3c180789dd66a6",
-                "sha256:a6be4cb0ef3b8c9250c19cc122267263093eee7edd4e3fa75395dfda8c17a8e2",
-                "sha256:bcb238c9c96c00d3085b264e5c1a1207672577b93fa666c3b14a45240b14123a",
-                "sha256:bf2ec4b75d0e9356edea834d1de42b31fe11f726a81dfb2c2112bc1eaa508fcf",
-                "sha256:d136337ae3cc69aa5e447e78d8e1514be8c3ec9b54264e680cf0b4bd9011574f",
-                "sha256:d4bf4d43077db55589ffc9009c0ba0a94fa4908b9586d6ccce2e0b164c86303c",
-                "sha256:d6a96eef20f639e6a97d23e57dd0c1b1069a7b4fd7027482a4c5c451cd7732f4",
-                "sha256:d9caa9d5e682102453d96a0ee10c7241b72859b01a941a397fd965f23b3e016b",
-                "sha256:dd1c8f6bd65d07d3810b90d02eba7997e32abbdf1277a481d698969e921a3be0",
-                "sha256:e31f0bb5928b793169b87e3d1e070f2342b22d5245c755e2b81caa29756246c3",
-                "sha256:ecb55251139706669fdec2ff073c98ef8e9a84473e51e716211b41aa0f18e656",
-                "sha256:ee5ec40fdd06d62fe5d4084bef4fd50fd4bb6bfd2bf519365f569dc470163ab0",
-                "sha256:f17e562de9edf691a42ddb1eb4a5541c20dd3f9e65b09ded2beb0799c0cf29bb",
-                "sha256:fdffbfb6832cd0b300995a2b08b8f6fa9f6e856d562800fea9182316d99c4e8e"
-            ],
-            "markers": "python_version < '3.11' and python_version >= '3.7'",
-            "version": "==1.21.6"
+                "sha256:003a9f530e880cb2cd177cba1af7220b9aa42def9c4afc2a2fc3ee6be7eb2b22",
+                "sha256:150947adbdfeceec4e5926d956a06865c1c690f2fd902efede4ca6fe2e657c3f",
+                "sha256:2620e8592136e073bd12ee4536149380695fbe9ebeae845b81237f986479ffc9",
+                "sha256:2eabd64ddb96a1239791da78fa5f4e1693ae2dadc82a76bc76a14cbb2b966e96",
+                "sha256:4173bde9fa2a005c2c6e2ea8ac1618e2ed2c1c6ec8a7657237854d42094123a0",
+                "sha256:4199e7cfc307a778f72d293372736223e39ec9ac096ff0a2e64853b866a8e18a",
+                "sha256:4cecaed30dc14123020f77b03601559fff3e6cd0c048f8b5289f4eeabb0eb281",
+                "sha256:557d42778a6869c2162deb40ad82612645e21d79e11c1dc62c6e82a2220ffb04",
+                "sha256:63e45511ee4d9d976637d11e6c9864eae50e12dc9598f531c035265991910468",
+                "sha256:6524630f71631be2dabe0c541e7675db82651eb998496bbe16bc4f77f0772253",
+                "sha256:76807b4063f0002c8532cfeac47a3068a69561e9c8715efdad3c642eb27c0756",
+                "sha256:7de8fdde0003f4294655aa5d5f0a89c26b9f22c0a58790c38fae1ed392d44a5a",
+                "sha256:889b2cc88b837d86eda1b17008ebeb679d82875022200c6e8e4ce6cf549b7acb",
+                "sha256:92011118955724465fb6853def593cf397b4a1367495e0b59a7e69d40c4eb71d",
+                "sha256:97cf27e51fa078078c649a51d7ade3c92d9e709ba2bfb97493007103c741f1d0",
+                "sha256:9a23f8440561a633204a67fb44617ce2a299beecf3295f0d13c495518908e910",
+                "sha256:a51725a815a6188c662fb66fb32077709a9ca38053f0274640293a14fdd22978",
+                "sha256:a77d3e1163a7770164404607b7ba3967fb49b24782a6ef85d9b5f54126cc39e5",
+                "sha256:adbdce121896fd3a17a77ab0b0b5eedf05a9834a18699db6829a64e1dfccca7f",
+                "sha256:c29e6bd0ec49a44d7690ecb623a8eac5ab8a923bce0bea6293953992edf3a76a",
+                "sha256:c72a6b2f4af1adfe193f7beb91ddf708ff867a3f977ef2ec53c0ffb8283ab9f5",
+                "sha256:d0a2db9d20117bf523dde15858398e7c0858aadca7c0f088ac0d6edd360e9ad2",
+                "sha256:e3ab5d32784e843fc0dd3ab6dcafc67ef806e6b6828dc6af2f689be0eb4d781d",
+                "sha256:e428c4fbfa085f947b536706a2fc349245d7baa8334f0c5723c56a10595f9b95",
+                "sha256:e8d2859428712785e8a8b7d2b3ef0a1d1565892367b32f915c4a4df44d0e64f5",
+                "sha256:eef70b4fc1e872ebddc38cddacc87c19a3709c0e3e5d20bf3954c147b1dd941d",
+                "sha256:f64bb98ac59b3ea3bf74b02f13836eb2e24e48e0ab0145bbda646295769bd780",
+                "sha256:f9006288bcf4895917d02583cf3411f98631275bc67cce355a7f39f8c14338fa"
+            ],
+            "markers": "python_version < '3.10'",
+            "version": "==1.24.2"
         },
         "packaging": {
             "hashes": [
@@ -1372,7 +1015,6 @@
             ],
             "markers": "python_version >= '3.7'",
             "version": "==23.0"
->>>>>>> 2a624b3f
         },
         "parso": {
             "hashes": [
@@ -1405,71 +1047,102 @@
         },
         "pillow": {
             "hashes": [
-                "sha256:088df396b047477dd1bbc7de6e22f58400dae2f21310d9e2ec2933b2ef7dfa4f",
-                "sha256:09e67ef6e430f90caa093528bd758b0616f8165e57ed8d8ce014ae32df6a831d",
-                "sha256:0b4d5ad2cd3a1f0d1df882d926b37dbb2ab6c823ae21d041b46910c8f8cd844b",
-                "sha256:0b525a356680022b0af53385944026d3486fc8c013638cf9900eb87c866afb4c",
-                "sha256:1d4331aeb12f6b3791911a6da82de72257a99ad99726ed6b63f481c0184b6fb9",
-                "sha256:20d514c989fa28e73a5adbddd7a171afa5824710d0ab06d4e1234195d2a2e546",
-                "sha256:2b291cab8a888658d72b575a03e340509b6b050b62db1f5539dd5cd18fd50578",
-                "sha256:3f6c1716c473ebd1649663bf3b42702d0d53e27af8b64642be0dd3598c761fb1",
-                "sha256:42dfefbef90eb67c10c45a73a9bc1599d4dac920f7dfcbf4ec6b80cb620757fe",
-                "sha256:488f3383cf5159907d48d32957ac6f9ea85ccdcc296c14eca1a4e396ecc32098",
-                "sha256:4d45dbe4b21a9679c3e8b3f7f4f42a45a7d3ddff8a4a16109dff0e1da30a35b2",
-                "sha256:53c27bd452e0f1bc4bfed07ceb235663a1df7c74df08e37fd6b03eb89454946a",
-                "sha256:55e74faf8359ddda43fee01bffbc5bd99d96ea508d8a08c527099e84eb708f45",
-                "sha256:59789a7d06c742e9d13b883d5e3569188c16acb02eeed2510fd3bfdbc1bd1530",
-                "sha256:5b650dbbc0969a4e226d98a0b440c2f07a850896aed9266b6fedc0f7e7834108",
-                "sha256:66daa16952d5bf0c9d5389c5e9df562922a59bd16d77e2a276e575d32e38afd1",
-                "sha256:6e760cf01259a1c0a50f3c845f9cad1af30577fd8b670339b1659c6d0e7a41dd",
-                "sha256:7502539939b53d7565f3d11d87c78e7ec900d3c72945d4ee0e2f250d598309a0",
-                "sha256:769a7f131a2f43752455cc72f9f7a093c3ff3856bf976c5fb53a59d0ccc704f6",
-                "sha256:7c150dbbb4a94ea4825d1e5f2c5501af7141ea95825fadd7829f9b11c97aaf6c",
-                "sha256:8844217cdf66eabe39567118f229e275f0727e9195635a15e0e4b9227458daaf",
-                "sha256:8a66fe50386162df2da701b3722781cbe90ce043e7d53c1fd6bd801bca6b48d4",
-                "sha256:9370d6744d379f2de5d7fa95cdbd3a4d92f0b0ef29609b4b1687f16bc197063d",
-                "sha256:937a54e5694684f74dcbf6e24cc453bfc5b33940216ddd8f4cd8f0f79167f765",
-                "sha256:9c857532c719fb30fafabd2371ce9b7031812ff3889d75273827633bca0c4602",
-                "sha256:a4165205a13b16a29e1ac57efeee6be2dfd5b5408122d59ef2145bc3239fa340",
-                "sha256:b3fe2ff1e1715d4475d7e2c3e8dabd7c025f4410f79513b4ff2de3d51ce0fa9c",
-                "sha256:b6617221ff08fbd3b7a811950b5c3f9367f6e941b86259843eab77c8e3d2b56b",
-                "sha256:b761727ed7d593e49671d1827044b942dd2f4caae6e51bab144d4accf8244a84",
-                "sha256:baf3be0b9446a4083cc0c5bb9f9c964034be5374b5bc09757be89f5d2fa247b8",
-                "sha256:c17770a62a71718a74b7548098a74cd6880be16bcfff5f937f900ead90ca8e92",
-                "sha256:c67db410508b9de9c4694c57ed754b65a460e4812126e87f5052ecf23a011a54",
-                "sha256:d78ca526a559fb84faaaf84da2dd4addef5edb109db8b81677c0bb1aad342601",
-                "sha256:e9ed59d1b6ee837f4515b9584f3d26cf0388b742a11ecdae0d9237a94505d03a",
-                "sha256:f054b020c4d7e9786ae0404278ea318768eb123403b18453e28e47cdb7a0a4bf",
-                "sha256:f372d0f08eff1475ef426344efe42493f71f377ec52237bf153c5713de987251",
-                "sha256:f3f6a6034140e9e17e9abc175fc7a266a6e63652028e157750bd98e804a8ed9a",
-                "sha256:ffde4c6fabb52891d81606411cbfaf77756e3b561b566efd270b3ed3791fde4e"
-            ],
-            "markers": "python_version >= '3.7'",
-            "version": "==9.1.1"
+                "sha256:013016af6b3a12a2f40b704677f8b51f72cb007dac785a9933d5c86a72a7fe33",
+                "sha256:0845adc64fe9886db00f5ab68c4a8cd933ab749a87747555cec1c95acea64b0b",
+                "sha256:0884ba7b515163a1a05440a138adeb722b8a6ae2c2b33aea93ea3118dd3a899e",
+                "sha256:09b89ddc95c248ee788328528e6a2996e09eaccddeeb82a5356e92645733be35",
+                "sha256:0dd4c681b82214b36273c18ca7ee87065a50e013112eea7d78c7a1b89a739153",
+                "sha256:0e51f608da093e5d9038c592b5b575cadc12fd748af1479b5e858045fff955a9",
+                "sha256:0f3269304c1a7ce82f1759c12ce731ef9b6e95b6df829dccd9fe42912cc48569",
+                "sha256:16a8df99701f9095bea8a6c4b3197da105df6f74e6176c5b410bc2df2fd29a57",
+                "sha256:19005a8e58b7c1796bc0167862b1f54a64d3b44ee5d48152b06bb861458bc0f8",
+                "sha256:1b4b4e9dda4f4e4c4e6896f93e84a8f0bcca3b059de9ddf67dac3c334b1195e1",
+                "sha256:28676836c7796805914b76b1837a40f76827ee0d5398f72f7dcc634bae7c6264",
+                "sha256:2968c58feca624bb6c8502f9564dd187d0e1389964898f5e9e1fbc8533169157",
+                "sha256:3f4cc516e0b264c8d4ccd6b6cbc69a07c6d582d8337df79be1e15a5056b258c9",
+                "sha256:3fa1284762aacca6dc97474ee9c16f83990b8eeb6697f2ba17140d54b453e133",
+                "sha256:43521ce2c4b865d385e78579a082b6ad1166ebed2b1a2293c3be1d68dd7ca3b9",
+                "sha256:451f10ef963918e65b8869e17d67db5e2f4ab40e716ee6ce7129b0cde2876eab",
+                "sha256:46c259e87199041583658457372a183636ae8cd56dbf3f0755e0f376a7f9d0e6",
+                "sha256:46f39cab8bbf4a384ba7cb0bc8bae7b7062b6a11cfac1ca4bc144dea90d4a9f5",
+                "sha256:519e14e2c49fcf7616d6d2cfc5c70adae95682ae20f0395e9280db85e8d6c4df",
+                "sha256:53dcb50fbdc3fb2c55431a9b30caeb2f7027fcd2aeb501459464f0214200a503",
+                "sha256:54614444887e0d3043557d9dbc697dbb16cfb5a35d672b7a0fcc1ed0cf1c600b",
+                "sha256:575d8912dca808edd9acd6f7795199332696d3469665ef26163cd090fa1f8bfa",
+                "sha256:5dd5a9c3091a0f414a963d427f920368e2b6a4c2f7527fdd82cde8ef0bc7a327",
+                "sha256:5f532a2ad4d174eb73494e7397988e22bf427f91acc8e6ebf5bb10597b49c493",
+                "sha256:60e7da3a3ad1812c128750fc1bc14a7ceeb8d29f77e0a2356a8fb2aa8925287d",
+                "sha256:653d7fb2df65efefbcbf81ef5fe5e5be931f1ee4332c2893ca638c9b11a409c4",
+                "sha256:6663977496d616b618b6cfa43ec86e479ee62b942e1da76a2c3daa1c75933ef4",
+                "sha256:6abfb51a82e919e3933eb137e17c4ae9c0475a25508ea88993bb59faf82f3b35",
+                "sha256:6c6b1389ed66cdd174d040105123a5a1bc91d0aa7059c7261d20e583b6d8cbd2",
+                "sha256:6d9dfb9959a3b0039ee06c1a1a90dc23bac3b430842dcb97908ddde05870601c",
+                "sha256:765cb54c0b8724a7c12c55146ae4647e0274a839fb6de7bcba841e04298e1011",
+                "sha256:7a21222644ab69ddd9967cfe6f2bb420b460dae4289c9d40ff9a4896e7c35c9a",
+                "sha256:7ac7594397698f77bce84382929747130765f66406dc2cd8b4ab4da68ade4c6e",
+                "sha256:7cfc287da09f9d2a7ec146ee4d72d6ea1342e770d975e49a8621bf54eaa8f30f",
+                "sha256:83125753a60cfc8c412de5896d10a0a405e0bd88d0470ad82e0869ddf0cb3848",
+                "sha256:847b114580c5cc9ebaf216dd8c8dbc6b00a3b7ab0131e173d7120e6deade1f57",
+                "sha256:87708d78a14d56a990fbf4f9cb350b7d89ee8988705e58e39bdf4d82c149210f",
+                "sha256:8a2b5874d17e72dfb80d917213abd55d7e1ed2479f38f001f264f7ce7bae757c",
+                "sha256:8f127e7b028900421cad64f51f75c051b628db17fb00e099eb148761eed598c9",
+                "sha256:94cdff45173b1919350601f82d61365e792895e3c3a3443cf99819e6fbf717a5",
+                "sha256:99d92d148dd03fd19d16175b6d355cc1b01faf80dae93c6c3eb4163709edc0a9",
+                "sha256:9a3049a10261d7f2b6514d35bbb7a4dfc3ece4c4de14ef5876c4b7a23a0e566d",
+                "sha256:9d9a62576b68cd90f7075876f4e8444487db5eeea0e4df3ba298ee38a8d067b0",
+                "sha256:9e5f94742033898bfe84c93c831a6f552bb629448d4072dd312306bab3bd96f1",
+                "sha256:a1c2d7780448eb93fbcc3789bf3916aa5720d942e37945f4056680317f1cd23e",
+                "sha256:a2e0f87144fcbbe54297cae708c5e7f9da21a4646523456b00cc956bd4c65815",
+                "sha256:a4dfdae195335abb4e89cc9762b2edc524f3c6e80d647a9a81bf81e17e3fb6f0",
+                "sha256:a96e6e23f2b79433390273eaf8cc94fec9c6370842e577ab10dabdcc7ea0a66b",
+                "sha256:aabdab8ec1e7ca7f1434d042bf8b1e92056245fb179790dc97ed040361f16bfd",
+                "sha256:b222090c455d6d1a64e6b7bb5f4035c4dff479e22455c9eaa1bdd4c75b52c80c",
+                "sha256:b52ff4f4e002f828ea6483faf4c4e8deea8d743cf801b74910243c58acc6eda3",
+                "sha256:b70756ec9417c34e097f987b4d8c510975216ad26ba6e57ccb53bc758f490dab",
+                "sha256:b8c2f6eb0df979ee99433d8b3f6d193d9590f735cf12274c108bd954e30ca858",
+                "sha256:b9b752ab91e78234941e44abdecc07f1f0d8f51fb62941d32995b8161f68cfe5",
+                "sha256:ba6612b6548220ff5e9df85261bddc811a057b0b465a1226b39bfb8550616aee",
+                "sha256:bd752c5ff1b4a870b7661234694f24b1d2b9076b8bf337321a814c612665f343",
+                "sha256:c3c4ed2ff6760e98d262e0cc9c9a7f7b8a9f61aa4d47c58835cdaf7b0b8811bb",
+                "sha256:c5c1362c14aee73f50143d74389b2c158707b4abce2cb055b7ad37ce60738d47",
+                "sha256:cb362e3b0976dc994857391b776ddaa8c13c28a16f80ac6522c23d5257156bed",
+                "sha256:d197df5489004db87d90b918033edbeee0bd6df3848a204bca3ff0a903bef837",
+                "sha256:d3b56206244dc8711f7e8b7d6cad4663917cd5b2d950799425076681e8766286",
+                "sha256:d5b2f8a31bd43e0f18172d8ac82347c8f37ef3e0b414431157718aa234991b28",
+                "sha256:d7081c084ceb58278dd3cf81f836bc818978c0ccc770cbbb202125ddabec6628",
+                "sha256:db74f5562c09953b2c5f8ec4b7dfd3f5421f31811e97d1dbc0a7c93d6e3a24df",
+                "sha256:df41112ccce5d47770a0c13651479fbcd8793f34232a2dd9faeccb75eb5d0d0d",
+                "sha256:e1339790c083c5a4de48f688b4841f18df839eb3c9584a770cbd818b33e26d5d",
+                "sha256:e621b0246192d3b9cb1dc62c78cfa4c6f6d2ddc0ec207d43c0dedecb914f152a",
+                "sha256:e8c5cf126889a4de385c02a2c3d3aba4b00f70234bfddae82a5eaa3ee6d5e3e6",
+                "sha256:e9d7747847c53a16a729b6ee5e737cf170f7a16611c143d95aa60a109a59c336",
+                "sha256:eaef5d2de3c7e9b21f1e762f289d17b726c2239a42b11e25446abf82b26ac132",
+                "sha256:ed3e4b4e1e6de75fdc16d3259098de7c6571b1a6cc863b1a49e7d3d53e036070",
+                "sha256:ef21af928e807f10bf4141cad4746eee692a0dd3ff56cfb25fce076ec3cc8abe",
+                "sha256:f09598b416ba39a8f489c124447b007fe865f786a89dbfa48bb5cf395693132a",
+                "sha256:f0caf4a5dcf610d96c3bd32932bfac8aee61c96e60481c2a0ea58da435e25acd",
+                "sha256:f6e78171be3fb7941f9910ea15b4b14ec27725865a73c15277bc39f5ca4f8391",
+                "sha256:f715c32e774a60a337b2bb8ad9839b4abf75b267a0f18806f6f4f5f1688c4b5a",
+                "sha256:fb5c1ad6bad98c57482236a21bf985ab0ef42bd51f7ad4e4538e89a997624e12"
+            ],
+            "markers": "python_version >= '3.7'",
+            "version": "==9.4.0"
         },
         "pkginfo": {
             "hashes": [
-<<<<<<< HEAD
-                "sha256:848865108ec99d4901b2f7e84058b6e7660aae8ae10164e015a6dcf5b242a594",
-                "sha256:a84da4318dd86f870a9447a8c98340aa06216bfc6f2b7bdc4b8766984ae1867c"
-            ],
-            "markers": "python_version >= '2.7' and python_version not in '3.0, 3.1, 3.2, 3.3, 3.4, 3.5'",
-            "version": "==1.8.3"
-        },
-        "platformdirs": {
-            "hashes": [
-                "sha256:027d8e83a2d7de06bbac4e5ef7e023c02b863d7ea5d079477e722bb41ab25788",
-                "sha256:58c8abb07dcb441e6ee4b11d8df0ac856038f944ab98b7be6b27b2a3c7feef19"
-            ],
-            "markers": "python_version >= '3.7'",
-            "version": "==2.5.2"
-=======
                 "sha256:4b7a555a6d5a22169fcc9cf7bfd78d296b0361adad412a346c1226849af5e546",
                 "sha256:8fd5896e8718a4372f0ea9cc9d96f6417c9b986e23a4d116dda26b62cc29d046"
             ],
             "markers": "python_version >= '3.6'",
             "version": "==1.9.6"
->>>>>>> 2a624b3f
+        },
+        "platformdirs": {
+            "hashes": [
+                "sha256:8a1228abb1ef82d788f74139988b137e78692984ec7b08eaa6c65f1723af28f9",
+                "sha256:b1d5eb14f221506f50d6604a561f4c5786d9e80355219694a1b244bcd96f4567"
+            ],
+            "markers": "python_version >= '3.7'",
+            "version": "==3.0.0"
         },
         "pluggy": {
             "hashes": [
@@ -1481,19 +1154,11 @@
         },
         "prompt-toolkit": {
             "hashes": [
-<<<<<<< HEAD
-                "sha256:859b283c50bde45f5f97829f77a4674d1c1fcd88539364f1b28a37805cfd89c0",
-                "sha256:d8916d3f62a7b67ab353a952ce4ced6a1d2587dfe9ef8ebc30dd7c386751f289"
-            ],
-            "markers": "python_full_version >= '3.6.2'",
-            "version": "==3.0.30"
-=======
                 "sha256:3e163f254bef5a03b146397d7c1963bd3e2812f0964bb9a24e6ec761fd28db63",
                 "sha256:aa64ad242a462c5ff0363a7b9cfe696c20d55d9fc60c11fd8e632d064804d305"
             ],
             "markers": "python_full_version >= '3.6.2'",
             "version": "==3.0.36"
->>>>>>> 2a624b3f
         },
         "ptyprocess": {
             "hashes": [
@@ -1504,10 +1169,10 @@
         },
         "pudb": {
             "hashes": [
-                "sha256:db3bdd66423c9d29074c1c2c49fcb224bd0d6f08319fed1b4e7ead683914083f"
-            ],
-            "index": "pypi",
-            "version": "==2022.1.1"
+                "sha256:58e83ada9e19ffe92c1fdc78ae5458ef91aeb892a5b8f0e7379e6fa61e0e664a"
+            ],
+            "index": "pypi",
+            "version": "==2022.1.3"
         },
         "pure-eval": {
             "hashes": [
@@ -1526,65 +1191,44 @@
         },
         "pyarrow": {
             "hashes": [
-                "sha256:03a10daad957970e914920b793f6a49416699e791f4c827927fd4e4d892a5d16",
-                "sha256:15511ce2f50343f3fd5e9f7c30e4d004da9134e9597e93e9c96c3985928cbe82",
-                "sha256:1dd482ccb07c96188947ad94d7536ab696afde23ad172df8e18944ec79f55055",
-                "sha256:25a5f7c7f36df520b0b7363ba9f51c3070799d4b05d587c60c0adaba57763479",
-                "sha256:3bd201af6e01f475f02be88cf1f6ee9856ab98c11d8bbb6f58347c58cd07be00",
-                "sha256:3fee786259d986f8c046100ced54d63b0c8c9f7cdb7d1bbe07dc69e0f928141c",
-                "sha256:42b7982301a9ccd06e1dd4fabd2e8e5df74b93ce4c6b87b81eb9e2d86dc79871",
-                "sha256:4a18a211ed888f1ac0b0ebcb99e2d9a3e913a481120ee9b1fe33d3fedb945d4e",
-                "sha256:51e58778fcb8829fca37fbfaea7f208d5ce7ea89ea133dd13d8ce745278ee6f0",
-                "sha256:541e7845ce5f27a861eb5b88ee165d931943347eec17b9ff1e308663531c9647",
-                "sha256:65c7f4cc2be195e3db09296d31a654bb6d8786deebcab00f0e2455fd109d7456",
-                "sha256:69b043a3fce064ebd9fbae6abc30e885680296e5bd5e6f7353e6a87966cf2ad7",
-                "sha256:6ea2c54e6b5ecd64e8299d2abb40770fe83a718f5ddc3825ddd5cd28e352cce1",
-                "sha256:78a6ac39cd793582998dac88ab5c1c1dd1e6503df6672f064f33a21937ec1d8d",
-                "sha256:81b87b782a1366279411f7b235deab07c8c016e13f9af9f7c7b0ee564fedcc8f",
-                "sha256:8392b9a1e837230090fe916415ed4c3433b2ddb1a798e3f6438303c70fbabcfc",
-                "sha256:863be6bad6c53797129610930794a3e797cb7d41c0a30e6794a2ac0e42ce41b8",
-                "sha256:8cd86e04a899bef43e25184f4b934584861d787cf7519851a8c031803d45c6d8",
-                "sha256:95c7822eb37663e073da9892f3499fe28e84f3464711a3e555e0c5463fd53a19",
-                "sha256:98c13b2e28a91b0fbf24b483df54a8d7814c074c2623ecef40dce1fa52f6539b",
-                "sha256:ba2b7aa7efb59156b87987a06f5241932914e4d5bbb74a465306b00a6c808849",
-                "sha256:c9c97c8e288847e091dfbcdf8ce51160e638346f51919a9e74fe038b2e8aee62",
-                "sha256:cb06cacc19f3b426681f2f6803cc06ff481e7fe5b3a533b406bc5b2138843d4f",
-                "sha256:ce64bc1da3109ef5ab9e4c60316945a7239c798098a631358e9ab39f6e5529e9",
-                "sha256:d5ef4372559b191cafe7db8932801eee252bfc35e983304e7d60b6954576a071",
-                "sha256:d6f1e1040413651819074ef5b500835c6c42e6c446532a1ddef8bc5054e8dba5",
-                "sha256:deb400df8f19a90b662babceb6dd12daddda6bb357c216e558b207c0770c7654",
-                "sha256:ea132067ec712d1b1116a841db1c95861508862b21eddbcafefbce8e4b96b867",
-                "sha256:ece333706a94c1221ced8b299042f85fd88b5db802d71be70024433ddf3aecab",
-                "sha256:edad25522ad509e534400d6ab98cf1872d30c31bc5e947712bfd57def7af15bb"
-            ],
-            "index": "pypi",
-            "version": "==8.0.0"
+                "sha256:1cbcfcbb0e74b4d94f0b7dde447b835a01bc1d16510edb8bb7d6224b9bf5bafc",
+                "sha256:25aa11c443b934078bfd60ed63e4e2d42461682b5ac10f67275ea21e60e6042c",
+                "sha256:2d53ba72917fdb71e3584ffc23ee4fcc487218f8ff29dd6df3a34c5c48fe8c06",
+                "sha256:2d942c690ff24a08b07cb3df818f542a90e4d359381fbff71b8f2aea5bf58841",
+                "sha256:2f51dc7ca940fdf17893227edb46b6784d37522ce08d21afc56466898cb213b2",
+                "sha256:362a7c881b32dc6b0eccf83411a97acba2774c10edcec715ccaab5ebf3bb0835",
+                "sha256:3e99be85973592051e46412accea31828da324531a060bd4585046a74ba45854",
+                "sha256:40bb42afa1053c35c749befbe72f6429b7b5f45710e85059cdd534553ebcf4f2",
+                "sha256:410624da0708c37e6a27eba321a72f29d277091c8f8d23f72c92bada4092eb5e",
+                "sha256:41a1451dd895c0b2964b83d91019e46f15b5564c7ecd5dcb812dadd3f05acc97",
+                "sha256:5461c57dbdb211a632a48facb9b39bbeb8a7905ec95d768078525283caef5f6d",
+                "sha256:69309be84dcc36422574d19c7d3a30a7ea43804f12552356d1ab2a82a713c418",
+                "sha256:7c28b5f248e08dea3b3e0c828b91945f431f4202f1a9fe84d1012a761324e1ba",
+                "sha256:8f40be0d7381112a398b93c45a7e69f60261e7b0269cc324e9f739ce272f4f70",
+                "sha256:a37bc81f6c9435da3c9c1e767324ac3064ffbe110c4e460660c43e144be4ed85",
+                "sha256:aaee8f79d2a120bf3e032d6d64ad20b3af6f56241b0ffc38d201aebfee879d00",
+                "sha256:ad42bb24fc44c48f74f0d8c72a9af16ba9a01a2ccda5739a517aa860fa7e3d56",
+                "sha256:ad7c53def8dbbc810282ad308cc46a523ec81e653e60a91c609c2233ae407689",
+                "sha256:becc2344be80e5dce4e1b80b7c650d2fc2061b9eb339045035a1baa34d5b8f1c",
+                "sha256:caad867121f182d0d3e1a0d36f197df604655d0b466f1bc9bafa903aa95083e4",
+                "sha256:ccbf29a0dadfcdd97632b4f7cca20a966bb552853ba254e874c66934931b9841",
+                "sha256:da93340fbf6f4e2a62815064383605b7ffa3e9eeb320ec839995b1660d69f89b",
+                "sha256:e217d001e6389b20a6759392a5ec49d670757af80101ee6b5f2c8ff0172e02ca",
+                "sha256:f010ce497ca1b0f17a8243df3048055c0d18dcadbcc70895d5baf8921f753de5",
+                "sha256:f12932e5a6feb5c58192209af1d2607d488cb1d404fbc038ac12ada60327fa34"
+            ],
+            "index": "pypi",
+            "version": "==11.0.0"
         },
         "pycparser": {
             "hashes": [
                 "sha256:8ee45429555515e1f6b185e78100aea234072576aa43ab53aefcae078162fca9",
                 "sha256:e644fdec12f7872f86c58ff790da456218b10f863970249516d60a5eaca77206"
             ],
-            "markers": "python_version >= '2.7' and python_version not in '3.0, 3.1, 3.2, 3.3'",
             "version": "==2.21"
         },
         "pydash": {
             "hashes": [
-<<<<<<< HEAD
-                "sha256:1b2b050ac1bae049cd07f5920b14fabbe52638f485d9ada1eb115a9eebff6835",
-                "sha256:ced4fedb163eb07fbee376e474bca74029eb9fab215614449fe13164f71dd9e3"
-            ],
-            "markers": "python_version >= '3.6'",
-            "version": "==5.1.0"
-        },
-        "pygments": {
-            "hashes": [
-                "sha256:5eb116118f9612ff1ee89ac96437bb6b49e8f04d8a13b514ba26f620208e26eb",
-                "sha256:dc9c10fb40944260f6ed4c688ece0cd2048414940f1cea51b8b226318411c519"
-            ],
-            "markers": "python_version >= '3.6'",
-            "version": "==2.12.0"
-=======
                 "sha256:88fef7abe6122293b7a8509e6d37989f39241971773d8ff30b1714875bae8947",
                 "sha256:fe53216f7517ccac981fbdd04be5142f2ab4a83bd10494f5a106a4ff9e714ccf"
             ],
@@ -1598,15 +1242,14 @@
             ],
             "markers": "python_version >= '3.6'",
             "version": "==2.14.0"
->>>>>>> 2a624b3f
         },
         "pylint": {
             "hashes": [
-                "sha256:4e1378f815c63e7e44590d0d339ed6435f5281d0a0cc357d29a86ea0365ef868",
-                "sha256:6757a027e15816be23625b079ebc45464e4c9d9dde0c826d18beee53fe22a2e7"
-            ],
-            "index": "pypi",
-            "version": "==2.14.3"
+                "sha256:13b2c805a404a9bf57d002cd5f054ca4d40b0b87542bdaba5e05321ae8262c84",
+                "sha256:ff22dde9c2128cd257c145cfd51adeff0be7df4d80d669055f24a962b351bbe4"
+            ],
+            "index": "pypi",
+            "version": "==2.16.2"
         },
         "pyparsing": {
             "hashes": [
@@ -1618,11 +1261,11 @@
         },
         "pytest": {
             "hashes": [
-                "sha256:13d0e3ccfc2b6e26be000cb6568c832ba67ba32e719443bfe725814d3c42433c",
-                "sha256:a06a0425453864a270bc45e71f783330a7428defb4230fb5e6a731fde06ecd45"
-            ],
-            "index": "pypi",
-            "version": "==7.1.2"
+                "sha256:c7c6ca206e93355074ae32f7403e8ea12163b1163c976fee7d4d84027c162be5",
+                "sha256:d45e0952f3727241918b8fd0f376f5ff6b301cc0777c6f9a556935c92d8a7d42"
+            ],
+            "index": "pypi",
+            "version": "==7.2.1"
         },
         "pytest-assume": {
             "hashes": [
@@ -1634,26 +1277,27 @@
         },
         "pytest-cov": {
             "hashes": [
-                "sha256:578d5d15ac4a25e5f961c938b85a05b09fdaae9deef3bb6de9a6e766622ca7a6",
-                "sha256:e7f0f5b1617d2210a2cabc266dfe2f4c75a8d32fb89eafb7ad9d06f6d076d470"
-            ],
-            "index": "pypi",
-            "version": "==3.0.0"
+                "sha256:2feb1b751d66a8bd934e5edfa2e961d11309dc37b73b0eabe73b5945fee20f6b",
+                "sha256:996b79efde6433cdbd0088872dbc5fb3ed7fe1578b68cdbba634f14bb8dd0470"
+            ],
+            "index": "pypi",
+            "version": "==4.0.0"
         },
         "pytest-env": {
             "hashes": [
-                "sha256:7e94956aef7f2764f3c147d216ce066bf6c42948bb9e293169b1b1c880a580c2"
-            ],
-            "index": "pypi",
-            "version": "==0.6.2"
+                "sha256:8c0605ae09a5b7e41c20ebcc44f2c906eea9654095b4b0c342b3814bcc3a8492",
+                "sha256:d7b2f5273ec6d1e221757998bc2f50d2474ed7d0b9331b92556011fadc4e9abf"
+            ],
+            "index": "pypi",
+            "version": "==0.8.1"
         },
         "pytest-html": {
             "hashes": [
-                "sha256:3ee1cf319c913d19fe53aeb0bc400e7b0bc2dbeb477553733db1dad12eb75ee3",
-                "sha256:b7f82f123936a3f4d2950bc993c2c1ca09ce262c9ae12f9ac763a2401380b455"
-            ],
-            "index": "pypi",
-            "version": "==3.1.1"
+                "sha256:868c08564a68d8b2c26866f1e33178419bb35b1e127c33784a28622eb827f3f3",
+                "sha256:c4e2f4bb0bffc437f51ad2174a8a3e71df81bbc2f6894604e604af18fbe687c3"
+            ],
+            "index": "pypi",
+            "version": "==3.2.0"
         },
         "pytest-html-reporter": {
             "hashes": [
@@ -1664,27 +1308,19 @@
         },
         "pytest-metadata": {
             "hashes": [
-<<<<<<< HEAD
-                "sha256:141ba561a17659cda00cf74e7c7cf6103bab4550acad76a46f893339de63b1df",
-                "sha256:5cdb6aeea8ba9109181cf9f149c8a3ae1430ff7e44506a8f866af8a98ca46301"
-            ],
-            "markers": "python_version >= '3.7' and python_full_version < '3.11.0'",
-            "version": "==2.0.1"
-=======
                 "sha256:acb739f89fabb3d798c099e9e0c035003062367a441910aaaf2281bc1972ee14",
                 "sha256:fcc653f65fe3035b478820b5284fbf0f52803622ee3f60a2faed7a7d3ba1f41e"
             ],
-            "markers": "python_version >= '3.7' and python_version < '4'",
+            "markers": "python_version >= '3.7' and python_version < '4.0'",
             "version": "==2.0.4"
->>>>>>> 2a624b3f
         },
         "pytest-mock": {
             "hashes": [
-                "sha256:2c6d756d5d3bf98e2e80797a959ca7f81f479e7d1f5f571611b0fdd6d1745240",
-                "sha256:d989f11ca4a84479e288b0cd1e6769d6ad0d3d7743dcc75e460d1416a5f2135a"
-            ],
-            "index": "pypi",
-            "version": "==3.8.1"
+                "sha256:f4c973eeae0282963eb293eb173ce91b091a79c1334455acfac9ddee8a1c784b",
+                "sha256:fbbdb085ef7c252a326fd8cdcac0aa3b1333d8811f131bdcc701002e1be7ed4f"
+            ],
+            "index": "pypi",
+            "version": "==3.10.0"
         },
         "pytest-pspec": {
             "hashes": [
@@ -1704,11 +1340,11 @@
         },
         "pytest-random-order": {
             "hashes": [
-                "sha256:6b2159342a4c8c10855bc4fc6d65ee890fc614cb2b4ff688979b008a82a0ff52",
-                "sha256:72279a7f823969e18b10e438950f58330d17e0fcffb57cbd7929770cd687ecb2"
-            ],
-            "index": "pypi",
-            "version": "==1.0.4"
+                "sha256:6cb1e59ab0f798bb0c3488c11ae0c70d7d3340306a466d28b28ccd8ef8c20b7e",
+                "sha256:dbe6debb9353a7af984cc9eddbeb3577dd4dbbcc1529a79e3d21f68ed9b45605"
+            ],
+            "index": "pypi",
+            "version": "==1.1.0"
         },
         "pytest-spark": {
             "hashes": [
@@ -1723,28 +1359,19 @@
                 "sha256:0123cacc1627ae19ddf3c27a5de5bd67ee4586fbdd6440d9748f8abb483d3e86",
                 "sha256:961d03dc3453ebbc59dbdea9e4e11c5651520a876d0f4db161e8674aae935da9"
             ],
-            "markers": "python_version >= '2.7' and python_version not in '3.0, 3.1, 3.2, 3.3'",
+            "markers": "python_version >= '2.7' and python_version not in '3.0, 3.1, 3.2'",
             "version": "==2.8.2"
-<<<<<<< HEAD
         },
         "pytoolconfig": {
-            "hashes": [
-                "sha256:6da301f86c551dd1a7f0e722b33db40e5a1be25c41320449b47bdace0b4ea76c",
-                "sha256:a9b8f6ab11e2451ff444b50bc860cee56cc775cf3e103dfcfd16a256b3f8f09e"
-            ],
-            "markers": "python_version <= '3.11' and python_version >= '3.7'",
-            "version": "==1.1.2"
-        },
-        "pytz": {
-            "hashes": [
-                "sha256:1e760e2fe6a8163bc0b3d9a19c4f84342afa0a2affebfaa84b01b978a02ecaa7",
-                "sha256:e68985985296d9a66a881eb3193b0906246245294a881e7c8afe623866ac6a5c"
-            ],
-            "version": "==2022.1"
-        },
-        "pyyaml": {
-            "hashes": [
-=======
+            "extras": [
+                "global"
+            ],
+            "hashes": [
+                "sha256:239ba9d3e537b91d0243275a497700ea39a5e259ddb80421c366e3b288bf30fe",
+                "sha256:a50f9dfe23b03a9d40414c1fdf902fefbeae12f2ac75a3c8f915944d6ffac279"
+            ],
+            "markers": "python_version >= '3.7'",
+            "version": "==1.2.5"
         },
         "pytz": {
             "hashes": [
@@ -1756,7 +1383,6 @@
         "pyyaml": {
             "hashes": [
                 "sha256:01b45c0191e6d66c470b6cf1b9531a771a83c1c4208272ead47a3ae4f2f603bf",
->>>>>>> 2a624b3f
                 "sha256:0283c35a6a9fbf047493e3a0ce8d79ef5030852c51e9d911a27badfde0605293",
                 "sha256:055d937d65826939cb044fc8c9b08889e8c743fdc6a32b33e2390f66013e449b",
                 "sha256:07751360502caac1c067a8132d150cf3d61339af5691fe9e87803040dbc5db57",
@@ -1768,32 +1394,19 @@
                 "sha256:277a0ef2981ca40581a47093e9e2d13b3f1fbbeffae064c1d21bfceba2030287",
                 "sha256:2cd5df3de48857ed0544b34e2d40e9fac445930039f3cfe4bcc592a1f836d513",
                 "sha256:40527857252b61eacd1d9af500c3337ba8deb8fc298940291486c465c8b46ec0",
-<<<<<<< HEAD
-=======
                 "sha256:432557aa2c09802be39460360ddffd48156e30721f5e8d917f01d31694216782",
->>>>>>> 2a624b3f
                 "sha256:473f9edb243cb1935ab5a084eb238d842fb8f404ed2193a915d1784b5a6b5fc0",
                 "sha256:48c346915c114f5fdb3ead70312bd042a953a8ce5c7106d5bfb1a5254e47da92",
                 "sha256:50602afada6d6cbfad699b0c7bb50d5ccffa7e46a3d738092afddc1f9758427f",
                 "sha256:68fb519c14306fec9720a2a5b45bc9f0c8d1b9c72adf45c37baedfcd949c35a2",
                 "sha256:77f396e6ef4c73fdc33a9157446466f1cff553d979bd00ecb64385760c6babdc",
-<<<<<<< HEAD
-=======
                 "sha256:81957921f441d50af23654aa6c5e5eaf9b06aba7f0a19c18a538dc7ef291c5a1",
->>>>>>> 2a624b3f
                 "sha256:819b3830a1543db06c4d4b865e70ded25be52a2e0631ccd2f6a47a2822f2fd7c",
                 "sha256:897b80890765f037df3403d22bab41627ca8811ae55e9a722fd0392850ec4d86",
                 "sha256:98c4d36e99714e55cfbaaee6dd5badbc9a1ec339ebfc3b1f52e293aee6bb71a4",
                 "sha256:9df7ed3b3d2e0ecfe09e14741b857df43adb5a3ddadc919a2d94fbdf78fea53c",
                 "sha256:9fa600030013c4de8165339db93d182b9431076eb98eb40ee068700c9c813e34",
                 "sha256:a80a78046a72361de73f8f395f1f1e49f956c6be882eed58505a15f3e430962b",
-<<<<<<< HEAD
-                "sha256:b3d267842bf12586ba6c734f89d1f5b871df0273157918b0ccefa29deb05c21c",
-                "sha256:b5b9eccad747aabaaffbc6064800670f0c297e52c12754eb1d976c57e4f74dcb",
-                "sha256:c5687b8d43cf58545ade1fe3e055f70eac7a5a1a0bf42824308d868289a95737",
-                "sha256:cba8c411ef271aa037d7357a2bc8f9ee8b58b9965831d9e51baf703280dc73d3",
-                "sha256:d15a181d1ecd0d4270dc32edb46f7cb7733c7c508857278d3d378d14d606db2d",
-=======
                 "sha256:afa17f5bc4d1b10afd4466fd3a44dc0e245382deca5b3c353d8b757f9e3ecb8d",
                 "sha256:b3d267842bf12586ba6c734f89d1f5b871df0273157918b0ccefa29deb05c21c",
                 "sha256:b5b9eccad747aabaaffbc6064800670f0c297e52c12754eb1d976c57e4f74dcb",
@@ -1802,15 +1415,11 @@
                 "sha256:cba8c411ef271aa037d7357a2bc8f9ee8b58b9965831d9e51baf703280dc73d3",
                 "sha256:d15a181d1ecd0d4270dc32edb46f7cb7733c7c508857278d3d378d14d606db2d",
                 "sha256:d4b0ba9512519522b118090257be113b9468d804b19d63c71dbcf4a48fa32358",
->>>>>>> 2a624b3f
                 "sha256:d4db7c7aef085872ef65a8fd7d6d09a14ae91f691dec3e87ee5ee0539d516f53",
                 "sha256:d4eccecf9adf6fbcc6861a38015c2a64f38b9d94838ac1810a9023a0609e1b78",
                 "sha256:d67d839ede4ed1b28a4e8909735fc992a923cdb84e618544973d7dfc71540803",
                 "sha256:daf496c58a8c52083df09b80c860005194014c3698698d1a57cbcfa182142a3a",
-<<<<<<< HEAD
-=======
                 "sha256:dbad0e9d368bb989f4515da330b88a057617d16b6a8245084f1b05400f24609f",
->>>>>>> 2a624b3f
                 "sha256:e61ceaab6f49fb8bdfaa0f92c4b57bcfbea54c09277b1b4f7ac376bfb7a7c174",
                 "sha256:f84fbc98b019fef2ee9a1cb3ce93e3187a6df0b2538a651bfb890254ba9f90b5"
             ],
@@ -1819,19 +1428,11 @@
         },
         "readme-renderer": {
             "hashes": [
-<<<<<<< HEAD
-                "sha256:73b84905d091c31f36e50b4ae05ae2acead661f6a09a9abb4df7d2ddcdb6a698",
-                "sha256:a727999acfc222fc21d82a12ed48c957c4989785e5865807c65a487d21677497"
-            ],
-            "markers": "python_version >= '3.7'",
-            "version": "==35.0"
-=======
                 "sha256:cd653186dfc73055656f090f227f5cb22a046d7f71a841dfa305f55c9a513273",
                 "sha256:f67a16caedfa71eef48a31b39708637a6f4664c4394801a7b0d6432d13907343"
             ],
             "markers": "python_version >= '3.7'",
             "version": "==37.3"
->>>>>>> 2a624b3f
         },
         "recommonmark": {
             "hashes": [
@@ -1843,11 +1444,11 @@
         },
         "requests": {
             "hashes": [
-                "sha256:bc7861137fbce630f17b03d3ad02ad0bf978c844f3536d0edda6499dafce2b6f",
-                "sha256:d568723a7ebd25875d8d1eaf5dfa068cd2fc8194b2e483d7b1f7c81918dbec6b"
-            ],
-            "index": "pypi",
-            "version": "==2.28.0"
+                "sha256:64299f4909223da747622c030b781c0d7811e359c37124b4bd368fb8c6518baa",
+                "sha256:98b1b2782e3c6c4904938b84c0eb932721069dfdb9134313beff7c83c2df24bf"
+            ],
+            "index": "pypi",
+            "version": "==2.28.2"
         },
         "requests-toolbelt": {
             "hashes": [
@@ -1861,40 +1462,33 @@
             "hashes": [
                 "sha256:50b1502b60e289cb37883f3dfd34532b8873c7de9f49bb546641ce9cbd256ebd",
                 "sha256:97aacf9dbd4bfd829baad6e6309fa6573aaf1be3f6fa735c8ab05e46cecb261c"
-<<<<<<< HEAD
             ],
             "markers": "python_version >= '3.7'",
             "version": "==2.0.0"
         },
         "rich": {
             "hashes": [
-                "sha256:4c586de507202505346f3e32d1363eb9ed6932f0c2f63184dea88983ff4971e2",
-                "sha256:d2bbd99c320a2532ac71ff6a3164867884357da3e3301f0240090c5d2fdac7ec"
-            ],
-            "markers": "python_version < '4' and python_full_version >= '3.6.3'",
-            "version": "==12.4.4"
-=======
-            ],
-            "markers": "python_version >= '3.7'",
-            "version": "==2.0.0"
->>>>>>> 2a624b3f
+                "sha256:125d96d20c92b946b983d0d392b84ff945461e5a06d3867e9f9e575f8697b67f",
+                "sha256:8aa57747f3fc3e977684f0176a88e789be314a99f99b43b75d1e9cb5dc6db9e9"
+            ],
+            "markers": "python_version >= '3.7'",
+            "version": "==13.3.1"
         },
         "rope": {
             "hashes": [
-                "sha256:14e2e9b74ff345d038988fd62b7ef4226351e4a1181123596abb3a147fea9019",
-                "sha256:f762542c9cfe52124aa55d33822a269fc4b0da70fe3170c6086de2733ed52f22"
-            ],
-            "index": "pypi",
-            "version": "==1.2.0"
+                "sha256:893dd80ba7077fc9f6f42b0a849372076b70f1d6e405b9f0cc52781ffa0e6890",
+                "sha256:ba39581d0f8dee4ae8b5b5e82e35d03cebad965ccb127b7eaab9755cdc85e85a"
+            ],
+            "index": "pypi",
+            "version": "==1.7.0"
         },
         "secretstorage": {
             "hashes": [
-<<<<<<< HEAD
-                "sha256:0a8eb9645b320881c222e827c26f4cfcf55363e8b374a021981ef886657a912f",
-                "sha256:755dc845b6ad76dcbcbc07ea3da75ae54bb1ea529eb72d15f83d26499a5df319"
+                "sha256:2403533ef369eca6d2ba81718576c5e0f564d5cca1b58f73a8b23e7d4eeebd77",
+                "sha256:f356e6628222568e3af06f2eba8df495efa13b3b63081dafd4f7d9a7b7bc9f99"
             ],
             "markers": "sys_platform == 'linux'",
-            "version": "==3.3.2"
+            "version": "==3.3.3"
         },
         "semver": {
             "hashes": [
@@ -1906,33 +1500,18 @@
         },
         "setuptools": {
             "hashes": [
-                "sha256:990a4f7861b31532871ab72331e755b5f14efbe52d336ea7f6118144dd478741",
-                "sha256:c1848f654aea2e3526d17fc3ce6aeaa5e7e24e66e645b5be2171f3f6b4e5a178"
-            ],
-            "markers": "python_version >= '3.7'",
-            "version": "==62.6.0"
-=======
-                "sha256:2403533ef369eca6d2ba81718576c5e0f564d5cca1b58f73a8b23e7d4eeebd77",
-                "sha256:f356e6628222568e3af06f2eba8df495efa13b3b63081dafd4f7d9a7b7bc9f99"
-            ],
-            "markers": "sys_platform == 'linux'",
-            "version": "==3.3.3"
-        },
-        "setuptools": {
-            "hashes": [
                 "sha256:95f00380ef2ffa41d9bba85d95b27689d923c93dfbafed4aecd7cf988a25e012",
                 "sha256:bb6d8e508de562768f2027902929f8523932fcd1fb784e6d573d2cafac995a48"
             ],
             "markers": "python_version >= '3.7'",
             "version": "==67.3.2"
->>>>>>> 2a624b3f
         },
         "six": {
             "hashes": [
                 "sha256:1e61c37477a1626458e36f7b1d82aa5c9b094fa4802892072e49de9c60c4c926",
                 "sha256:8abb2f1d86890a2dfb989f9a77cfcfd3e47c2a354b01111771326f8aa26e0254"
             ],
-            "markers": "python_version >= '2.7' and python_version not in '3.0, 3.1, 3.2, 3.3'",
+            "markers": "python_version >= '2.7' and python_version not in '3.0, 3.1, 3.2'",
             "version": "==1.16.0"
         },
         "snowballstemmer": {
@@ -1944,11 +1523,11 @@
         },
         "sphinx": {
             "hashes": [
-                "sha256:b18e978ea7565720f26019c702cd85c84376e948370f1cd43d60265010e1c7b0",
-                "sha256:d3e57663eed1d7c5c50895d191fdeda0b54ded6f44d5621b50709466c338d1e8"
-            ],
-            "index": "pypi",
-            "version": "==5.0.2"
+                "sha256:0dac3b698538ffef41716cf97ba26c1c7788dba73ce6f150c1ff5b4720786dd2",
+                "sha256:807d1cb3d6be87eb78a381c3e70ebd8d346b9a25f3753e9947e866b2786865fc"
+            ],
+            "index": "pypi",
+            "version": "==6.1.3"
         },
         "sphinx-jekyll-builder": {
             "hashes": [
@@ -1968,34 +1547,42 @@
         },
         "sphinx-rtd-theme": {
             "hashes": [
-                "sha256:4d35a56f4508cfee4c4fb604373ede6feae2a306731d533f409ef5c3496fdbd8",
-                "sha256:eec6d497e4c2195fa0e8b2016b337532b8a699a68bcb22a512870e16925c6a5c"
-            ],
-            "index": "pypi",
-            "version": "==1.0.0"
+                "sha256:a0d8bd1a2ed52e0b338cbe19c4b2eef3c5e7a048769753dac6a9f059c7b641b8",
+                "sha256:f823f7e71890abe0ac6aaa6013361ea2696fc8d3e1fa798f463e82bdb77eeff2"
+            ],
+            "index": "pypi",
+            "version": "==1.2.0"
         },
         "sphinxcontrib-applehelp": {
             "hashes": [
-                "sha256:806111e5e962be97c29ec4c1e7fe277bfd19e9652fb1a4392105b43e01af885a",
-                "sha256:a072735ec80e7675e3f432fcae8610ecf509c5f1869d17e2eecff44389cdbc58"
+                "sha256:29d341f67fb0f6f586b23ad80e072c8e6ad0b48417db2bde114a4c9746feb228",
+                "sha256:828f867945bbe39817c210a1abfd1bc4895c8b73fcaade56d45357a348a07d7e"
+            ],
+            "markers": "python_full_version >= '3.8.0'",
+            "version": "==1.0.4"
+        },
+        "sphinxcontrib-devhelp": {
+            "hashes": [
+                "sha256:8165223f9a335cc1af7ffe1ed31d2871f325254c0423bc0c4c7cd1c1e4734a2e",
+                "sha256:ff7f1afa7b9642e7060379360a67e9c41e8f3121f2ce9164266f61b9f4b338e4"
             ],
             "markers": "python_version >= '3.5'",
             "version": "==1.0.2"
         },
-        "sphinxcontrib-devhelp": {
-            "hashes": [
-                "sha256:8165223f9a335cc1af7ffe1ed31d2871f325254c0423bc0c4c7cd1c1e4734a2e",
-                "sha256:ff7f1afa7b9642e7060379360a67e9c41e8f3121f2ce9164266f61b9f4b338e4"
-            ],
-            "markers": "python_version >= '3.5'",
-            "version": "==1.0.2"
-        },
         "sphinxcontrib-htmlhelp": {
             "hashes": [
-                "sha256:d412243dfb797ae3ec2b59eca0e52dac12e75a241bf0e4eb861e450d06c6ed07",
-                "sha256:f5f8bb2d0d629f398bf47d0d69c07bc13b65f75a81ad9e2f71a63d4b7a2f6db2"
-            ],
-            "markers": "python_version >= '3.6'",
+                "sha256:0cbdd302815330058422b98a113195c9249825d681e18f11e8b1f78a2f11efff",
+                "sha256:c38cb46dccf316c79de6e5515e1770414b797162b23cd3d06e67020e1d2a6903"
+            ],
+            "markers": "python_full_version >= '3.8.0'",
+            "version": "==2.0.1"
+        },
+        "sphinxcontrib-jquery": {
+            "hashes": [
+                "sha256:8fb65f6dba84bf7bcd1aea1f02ab3955ac34611d838bcc95d4983b805b234daa",
+                "sha256:ed47fa425c338ffebe3c37e1cdb56e30eb806116b85f01055b158c7057fdb995"
+            ],
+            "markers": "python_version > '3'",
             "version": "==2.0.0"
         },
         "sphinxcontrib-jsmath": {
@@ -2008,10 +1595,10 @@
         },
         "sphinxcontrib-plantuml": {
             "hashes": [
-                "sha256:1d55518f0a86ecd6c96ba8ff8c884adca05bac3e58e76a692a3cd19aa7f42acf"
-            ],
-            "index": "pypi",
-            "version": "==0.23"
+                "sha256:39d2e4bc40d5e093126129a144f56b6ee15f58cfa5048b5948e63a11aff3b586"
+            ],
+            "index": "pypi",
+            "version": "==0.24.1"
         },
         "sphinxcontrib-qthelp": {
             "hashes": [
@@ -2039,41 +1626,26 @@
         },
         "stack-data": {
             "hashes": [
-                "sha256:77bec1402dcd0987e9022326473fdbcc767304892a533ed8c29888dacb7dddbc",
-                "sha256:aa1d52d14d09c7a9a12bb740e6bdfffe0f5e8f4f9218d85e7c73a8c37f7ae38d"
-            ],
-            "version": "==0.3.0"
+                "sha256:32d2dd0376772d01b6cb9fc996f3c8b57a357089dec328ed4b6553d037eaf815",
+                "sha256:cbb2a53eb64e5785878201a97ed7c7b94883f48b87bfb0bbe8b623c74679e4a8"
+            ],
+            "version": "==0.6.2"
         },
         "tomli": {
             "hashes": [
                 "sha256:939de3e7a6161af0c887ef91b7d41a53e7c5a1ca976325f429cb46ea9bc30ecc",
                 "sha256:de526c12914f0c550d15924c62d72abc48d6fe7364aa87328337a31007fe8a4f"
             ],
-            "markers": "python_full_version < '3.11.0'",
+            "markers": "python_version < '3.11'",
             "version": "==2.0.1"
         },
         "tomlkit": {
             "hashes": [
-<<<<<<< HEAD
-                "sha256:0f4050db66fd445b885778900ce4dd9aea8c90c4721141fde0d6ade893820ef1",
-                "sha256:71ceb10c0eefd8b8f11fe34e8a51ad07812cb1dc3de23247425fbc9ddc47b9dd"
-            ],
-            "markers": "python_version >= '3.6' and python_version < '4'",
-            "version": "==0.11.0"
-        },
-        "traitlets": {
-            "hashes": [
-                "sha256:0bb9f1f9f017aa8ec187d8b1b2a7a6626a2a1d877116baba52a129bfa124f8e2",
-                "sha256:65fa18961659635933100db8ca120ef6220555286949774b9cfc106f941d1c7a"
-            ],
-            "markers": "python_version >= '3.7'",
-            "version": "==5.3.0"
-=======
-                "sha256:5f4f682a004951c1b450bc753c710e9280c5746ce6ffedee253ddbcbf54cf1e4",
-                "sha256:6fee160d6ffcd1b1c68c65f14c829c22832bc401726335ce92c52d395944a6a1"
-            ],
-            "markers": "python_version >= '2.7' and python_version not in '3.0, 3.1, 3.2, 3.3'",
-            "version": "==4.64.1"
+                "sha256:07de26b0d8cfc18f871aec595fda24d95b08fef89d147caa861939f37230bf4b",
+                "sha256:71b952e5721688937fb02cf9d354dbcf0785066149d2855e44531ebdd2b65d73"
+            ],
+            "markers": "python_version >= '3.6'",
+            "version": "==0.11.6"
         },
         "traitlets": {
             "hashes": [
@@ -2082,15 +1654,14 @@
             ],
             "markers": "python_version >= '3.7'",
             "version": "==5.9.0"
->>>>>>> 2a624b3f
         },
         "twine": {
             "hashes": [
-                "sha256:42026c18e394eac3e06693ee52010baa5313e4811d5a11050e7d48436cf41b9e",
-                "sha256:96b1cf12f7ae611a4a40b6ae8e9570215daff0611828f5fe1f37a16255ab24a0"
-            ],
-            "index": "pypi",
-            "version": "==4.0.1"
+                "sha256:929bc3c280033347a00f847236564d1c52a3e61b1ac2516c97c48f3ceab756d8",
+                "sha256:9e102ef5fdd5a20661eb88fad46338806c3bd32cf1db729603fe3697b1bc83c8"
+            ],
+            "index": "pypi",
+            "version": "==4.0.2"
         },
         "typing": {
             "hashes": [
@@ -2102,19 +1673,11 @@
         },
         "typing-extensions": {
             "hashes": [
-<<<<<<< HEAD
-                "sha256:6657594ee297170d19f67d55c05852a874e7eb634f4f753dbd667855e07c1708",
-                "sha256:f1c24655a0da0d1b67f07e17a5e6b2a105894e6824b92096378bb3668ef02376"
-            ],
-            "markers": "python_version < '3.10'",
-            "version": "==4.2.0"
-=======
                 "sha256:5cb5f4a79139d699607b3ef622a1dedafa84e115ab0024e0d9c044a9479ca7cb",
                 "sha256:fb33085c39dd998ac16d1431ebc293a8b3eedd00fd4a32de0ff79002c19511b4"
             ],
-            "markers": "python_version < '3.8'",
+            "markers": "python_version < '3.10'",
             "version": "==4.5.0"
->>>>>>> 2a624b3f
         },
         "unify": {
             "hashes": [
@@ -2130,19 +1693,11 @@
         },
         "urllib3": {
             "hashes": [
-<<<<<<< HEAD
-                "sha256:44ece4d53fb1706f667c9bd1c648f5469a2ec925fcf3a776667042d645472c14",
-                "sha256:aabaf16477806a5e1dd19aa41f8c2b7950dd3c746362d7e3223dbe6de6ac448e"
-            ],
-            "markers": "python_version >= '2.7' and python_version not in '3.0, 3.1, 3.2, 3.3, 3.4' and python_version < '4'",
-            "version": "==1.26.9"
-=======
                 "sha256:076907bf8fd355cde77728471316625a4d2f7e713c125f51953bb5b3eecf4f72",
                 "sha256:75edcdc2f7d85b137124a6c3c9fc3933cdeaa12ecb9a6a959f22797a0feca7e1"
             ],
             "markers": "python_version >= '2.7' and python_version not in '3.0, 3.1, 3.2, 3.3, 3.4, 3.5'",
             "version": "==1.26.14"
->>>>>>> 2a624b3f
         },
         "urwid": {
             "hashes": [
@@ -2172,19 +1727,11 @@
         },
         "werkzeug": {
             "hashes": [
-<<<<<<< HEAD
-                "sha256:1ce08e8093ed67d638d63879fd1ba3735817f7a80de3674d293f5984f25fb6e6",
-                "sha256:72a4b735692dd3135217911cbeaa1be5fa3f62bffb8745c5215420a03dc55255"
-            ],
-            "markers": "python_version >= '3.7'",
-            "version": "==2.1.2"
-=======
                 "sha256:2e1ccc9417d4da358b9de6f174e3ac094391ea1d4fbef2d667865d819dfd0afe",
                 "sha256:56433961bc1f12533306c624f3be5e744389ac61d722175d543e1751285da612"
             ],
             "markers": "python_version >= '3.7'",
             "version": "==2.2.3"
->>>>>>> 2a624b3f
         },
         "wrapt": {
             "hashes": [
@@ -2253,7 +1800,7 @@
                 "sha256:ee6acae74a2b91865910eef5e7de37dc6895ad96fa23603d1d27ea69df545015",
                 "sha256:ef3f72c9666bba2bab70d2a8b79f2c6d2c1a42a7f7e2b0ec83bb2f9e383950af"
             ],
-            "markers": "python_version >= '2.7' and python_version not in '3.0, 3.1, 3.2, 3.3, 3.4'",
+            "markers": "python_version < '3.11'",
             "version": "==1.14.1"
         },
         "yapf": {
@@ -2265,19 +1812,11 @@
         },
         "zipp": {
             "hashes": [
-<<<<<<< HEAD
-                "sha256:56bf8aadb83c24db6c4b577e13de374ccfb67da2078beba1d037c17980bf43ad",
-                "sha256:c4f6e5bbf48e74f7a38e7cc5b0480ff42b0ae5178957d564d18932525d5cf099"
-            ],
-            "markers": "python_version >= '3.7'",
-            "version": "==3.8.0"
-=======
                 "sha256:23f70e964bc11a34cef175bc90ba2914e1e4545ea1e3e2f67c079671883f9cb6",
                 "sha256:e8b2a36ea17df80ffe9e2c4fda3f693c3dad6df1697d3cd3af232db680950b0b"
             ],
             "markers": "python_version >= '3.7'",
             "version": "==3.13.0"
->>>>>>> 2a624b3f
         }
     }
 }