<<<<<<< HEAD
from functools import partial
from types import FunctionType
from typing import Union, List, Tuple, Any, Callable

from pyspark.sql.utils import AnalysisException, ParseException
from pyspark.sql import (
    functions as F,
    types as T,
    DataFrame,
    Column,
)
=======
from __future__ import absolute_import
import warnings
from builtins import str
from pyspark.sql.utils import AnalysisException
from pyspark.sql import functions as F
from pyspark.sql import types as T
from pyspark.sql.column import Column
>>>>>>> 83863855

from .transformer import Transformer
from .mapper_custom_data_types import _get_select_expression_for_custom_type


class Mapper(Transformer):
    """
    Constructs and applies a PySpark SQL expression, based on the provided mapping.

    Examples
    --------
    >>> from pyspark.sql import functions as F, types as T
    >>> from spooq.transformer import Mapper
    >>> from spooq.transformer import mapper_transformations as spq
    >>>
    >>> mapping = [
    >>>     ("id",            "data.relationships.food.data.id",  spq.to_str),
    >>>     ("version",       "data.version",                     spq.to_int),
    >>>     ("type",          "elem.attributes.type",             "string"),
    >>>     ("created_at",    "elem.attributes.created_at",       spq.to_timestamp),
    >>>     ("created_on",    "elem.attributes.created_at",       spq.to_timestamp(cast="date")),
    >>>     ("processed_at",  F.current_timestamp(),              "string",
    >>> ]
    >>> mapper = Mapper(mapping=mapping)
    >>> mapper.transform(input_df).printSchema()
    root
     |-- id: string (nullable = true)
     |-- version: integer (nullable = true)
     |-- type: string (nullable = true)
     |-- created_at: timestamp (nullable = true)
     |-- created_on: date (nullable = true)
     |-- processed_at: timestamp (nullable = false)

    Parameters
    ----------
    mapping  : :class:`list` of :any:`tuple` containing three elements, respectively.
        # The elements can be of :any:`str`, :class:`~pyspark.sql.Column`, :mod:`~pyspark.sql.functions` or :mod:`~spooq.transformer.mapper_transformations`
        This is the main parameter for this transformation. It gives information
        about the column names for the output DataFrame, the column names (paths)
        from the input DataFrame, and their data types. Custom data types are also supported, which can
        clean, pivot, anonymize, ... the data itself. Please have a look at the
        :py:mod:`spooq.transformer.mapper_custom_data_types` module for more information.

    ignore_missing_columns : :any:`bool`, Defaults to False
        DEPRECATED: please use nullify_missing_columns instead!

    nullify_missing_columns : :any:`bool`, Defaults to False
        Specifies if the mapping transformation should use NULL if a referenced input
        column is missing in the provided DataFrame. Only one of `nullify_missing_columns` and `skip_missing_columns`
        can be set to True. If none of the two is set to True then an exception will be raised in case the input
        column was not found.

    skip_missing_columns : :any:`bool`, Defaults to False
        Specifies if the mapping transformation should be skipped if a referenced input
        column is missing in the provided DataFrame. Only one of `nullify_missing_columns` and `skip_missing_columns`
        can be set to True. If none of the two is set to True then an exception will be raised in case the input
        column was not found.

    ignore_ambiguous_columns : :any:`bool`, Defaults to False
        It can happen that the input DataFrame has ambiguous column names (like "Key" vs "key") which will
        raise an exception with Spark when reading. This flag surpresses this exception and skips those affected
        columns.

    mode : :any:`str`, Defaults to "replace"
        Defines weather the mapping should fully replace the schema of the input DataFrame or just add to it.
        Following modes are supported:

            * replace
                The output schema is the same as the provided mapping.
                => output schema: new columns
            * append
                The columns provided in the mapping are added at the end of the input schema. If a column already
                exists in the input DataFrame, its position is kept.
                => output schema: input columns + new columns
            * prepend
                The columns provided in the mapping are added at the beginning of the input schema. If a column already
                exists in the input DataFrame, its position is kept.
                => output schema: new columns + input columns

    Note
    ----
    Let's talk about Mappings:

    The mapping should be a list of tuples that contain all necessary information per column.

    * Column Name: :any:`str`
        Sets the name of the column in the resulting output DataFrame.
    * Source Path / Name / Column / Function: :any:`str`, :class:`~pyspark.sql.Column` or :mod:`~pyspark.sql.functions`
        Points to the name of the column in the input DataFrame. If the input
        is a flat DataFrame, it will essentially be the column name. If it is of complex
        type, it will point to the path of the actual value. For example: ``data.relationships.sample.data.id``,
        where id is the value we want. It is also possible to directly pass
        a PySpark Column which will get evaluated. This can contain arbitrary logic supported by Spark. For example:
        ``F.current_date()`` or ``F.when(F.col("size") == 180, F.lit("tall")).otherwise(F.lit("tiny"))``.
    * DataType: :any:`str`, :class:`~pyspark.sql.types.DataType` or :mod:`~spooq.transformer.mapper_transformations`
        DataTypes can be types from :py:mod:`pyspark.sql.types` (like T.StringType()),
        simple strings supported by PySpark (like "string") and custom transformations provided by spooq
        (like spq.to_timestamp). You can find more information about the transformations at
        https://spooq.rtfd.io/en/latest/transformer/mapper_transformations.html.

    Note
    ----
    The available input columns can vary from batch to batch if you use schema inference
    (f.e. on json data) for the extraction. Ignoring missing columns on the input DataFrame is
    highly encouraged in this case. Although, if you have tight control over the structure
    of the extracted DataFrame, setting `ignore_missing_columns` to True is advised
    as it can uncover typos and bugs.
    """

    def __init__(
        self,
<<<<<<< HEAD
        mapping: List[Tuple[Any, Any, Any]],
        ignore_missing_columns: bool = False,
        ignore_ambiguous_columns: bool = False,
        mode: str = "replace",
=======
        mapping,
        ignore_missing_columns=False,
        ignore_ambiguous_columns=False,
        nullify_missing_columns=False,
        skip_missing_columns=False,
        mode="replace",
>>>>>>> 83863855
    ):
        super(Mapper, self).__init__()
        self.logger.warn("Parameter `ignore_missing_columns` is deprecated, use `nullify_missing_columns` instead!")
        warnings.warn(
            message="Parameter `ignore_missing_columns` is deprecated, use `nullify_missing_columns` instead!",
            category=FutureWarning
        )
        self.mapping = mapping
        self.nullify_missing_columns = nullify_missing_columns or ignore_missing_columns
        self.skip_missing_columns = skip_missing_columns
        if self.nullify_missing_columns and self.skip_missing_columns:
            raise ValueError(
                "Only one of the parameters `nullify_missing_columns` (before `ignore_missing_columns`) and "
                "`skip_missing_columns` can be set to True!"
            )
        self.ignore_ambiguous_columns = ignore_ambiguous_columns
        self.mode = mode

    def transform(self, input_df: DataFrame) -> DataFrame:
        self.logger.info("Generating SQL Select-Expression for Mapping...")
        self.logger.debug("Input Schema/Mapping:")
        self.logger.debug("\n" + "\n".join(["\t".join(map(str, mapping_line)) for mapping_line in self.mapping]))

        input_columns = input_df.columns
        select_expressions = []
        with_column_expressions = []

        for (name, source_column, data_transformation) in self.mapping:
            self.logger.debug("generating Select statement for attribute: {nm}".format(nm=name))
            self.logger.debug(
                f"generate mapping for name: {name}, "
                f"source_column: {source_column}, "
                f"data_transformation: {data_transformation}"
            )
            source_column = self._get_spark_column(source_column, name, input_df)
            if source_column is None:
                continue
            select_expression = self._get_select_expression(name, source_column, data_transformation)

            self.logger.debug(f"Select-Expression for Attribute {name}: {select_expression}")
            if self.mode != "replace" and name in input_columns:
                with_column_expressions.append((name, select_expression))
            else:
                select_expressions.append(select_expression)

        self.logger.info("SQL Select-Expression for new mapping generated!")
        self.logger.debug("SQL Select-Expressions for new mapping:\n" + "\n".join(str(select_expressions).split(",")))
        self.logger.debug("SQL WithColumn-Expressions for new mapping: " + str(with_column_expressions))
        if self.mode == "prepend":
            df_to_return = input_df.select(select_expressions + ["*"])
        elif self.mode == "append":
            df_to_return = input_df.select(["*"] + select_expressions)
        elif self.mode == "replace":
            df_to_return = input_df.select(select_expressions)
        else:
            exception_message = (
                "Only 'prepend', 'append' and 'replace' are allowed for Mapper mode!"
                "Value: '{val}' was used as mode for the Mapper transformer."
            )
            self.logger.exception(exception_message)
            raise ValueError(exception_message)

        if with_column_expressions:
            for name, expression in with_column_expressions:
                df_to_return = df_to_return.withColumn(name, expression)
        return df_to_return

    def _get_spark_column(
        self, source_column: Union[str, Column], name: str, input_df: DataFrame
    ) -> Union[Column, None]:
        """
        Returns the provided source column as a Pyspark.sql.Column and marks if it is missing or not.
        Supports source column definition as a string or a Pyspark.sql.Column (including functions).
        """
        try:
            input_df.select(source_column)
            if isinstance(source_column, str):
                source_column = F.col(source_column)

        except AnalysisException as e:
            if isinstance(source_column, str) and self.skip_missing_columns:
                self.logger.warn(
<<<<<<< HEAD
                    f"Missing column ({str(source_column)}) "
                    f"replaced with NULL (via ignore_missing_columns=True): {e.desc}"
=======
                    f"Missing column ({str(source_column)}) skipped (via skip_missing_columns=True): {e.desc}"
                )
                return None
            elif isinstance(source_column, str) and self.nullify_missing_columns:
                self.logger.warn(
                    f"Missing column ({str(source_column)}) replaced with NULL (via nullify_missing_columns=True): {e.desc}"
>>>>>>> 83863855
                )
                source_column = F.lit(None)
            elif "ambiguous" in e.desc.lower() and self.ignore_ambiguous_columns:
                self.logger.warn(
                    f'Exception ignored (via ignore_ambiguous_columns=True) for column "{source_column}": {e.desc}'
                )
                return None
            else:
<<<<<<< HEAD
                self.logger.exception(
                    f"Column: '{source_column}' cannot be resolved but is referenced in the mapping by column: '{name}'"
                )
=======
                self.logger.exception(f"""
                Column: '{source_column}' cannot be resolved but is referenced in the mapping by column: '{name}'.
                You can make use of the following parameters to handle missing input columns:
                - `nullify_missing_columns`: set missing source column to null
                - `skip_missing_columns`: skip the transformation
                """)
>>>>>>> 83863855
                raise e
        return source_column

    def _get_select_expression(
        self, name: str, source_column: Union[str, Column], data_transformation: Union[str, Column, Callable]
    ) -> Column:
        """
        Returns a valid pyspark sql select-expression with cast and alias, depending on the input parameters.
        """
        self.logger.debug(f"name: {name}, source_column: {source_column}, data_transformation: {data_transformation}")
        try:
            return self._get_select_expression_for_spark_transformation(name, source_column, data_transformation)
        except ValueError:
            return self._get_select_expression_for_spooq_transformation(name, source_column, data_transformation)

    @staticmethod
    def _get_select_expression_for_spark_transformation(
        name: str, source_column: Union[str, Column], data_transformation: Union[str, Column, Callable]
    ) -> Column:
        data_type = None
        try:
            data_type = getattr(T, str(data_transformation).replace("()", ""))()
        except AttributeError:
            pass
        try:
            data_type = T._parse_datatype_string(str(data_transformation))
        except ParseException:
            pass

        if data_type is None:
            raise ValueError(f"No suitable Spark Data Type found for {data_transformation}")

        return source_column.cast(data_type).alias(name)

    @staticmethod
    def _get_select_expression_for_spooq_transformation(
        name: str, source_column: Union[str, Column], data_transformation: Union[str, Column, Callable]
    ) -> Column:
        if isinstance(data_transformation, FunctionType):
            try:  # Function returns a partial
                spooq_partial = data_transformation()
                return spooq_partial(source_column=source_column, name=name)
            except TypeError as e:  # Function is directly callable
                if "required positional arguments" not in str(e):
                    raise e
                return data_transformation(source_column=source_column, name=name)

        elif isinstance(data_transformation, partial):
            args = data_transformation.keywords
            args.setdefault("source_column", source_column)
            args.setdefault("name", name)
            return data_transformation(**args)
        else:  # spooq_function_string
            return _get_select_expression_for_custom_type(source_column, name, data_transformation)<|MERGE_RESOLUTION|>--- conflicted
+++ resolved
@@ -1,7 +1,7 @@
-<<<<<<< HEAD
 from functools import partial
 from types import FunctionType
 from typing import Union, List, Tuple, Any, Callable
+import warnings
 
 from pyspark.sql.utils import AnalysisException, ParseException
 from pyspark.sql import (
@@ -10,15 +10,6 @@
     DataFrame,
     Column,
 )
-=======
-from __future__ import absolute_import
-import warnings
-from builtins import str
-from pyspark.sql.utils import AnalysisException
-from pyspark.sql import functions as F
-from pyspark.sql import types as T
-from pyspark.sql.column import Column
->>>>>>> 83863855
 
 from .transformer import Transformer
 from .mapper_custom_data_types import _get_select_expression_for_custom_type
@@ -62,8 +53,11 @@
         clean, pivot, anonymize, ... the data itself. Please have a look at the
         :py:mod:`spooq.transformer.mapper_custom_data_types` module for more information.
 
-    ignore_missing_columns : :any:`bool`, Defaults to False
-        DEPRECATED: please use nullify_missing_columns instead!
+    skip_missing_columns : :any:`bool`, Defaults to False
+        Specifies if the mapping transformation should be skipped if a referenced input
+        column is missing in the provided DataFrame. Only one of `nullify_missing_columns` and `skip_missing_columns`
+        can be set to True. If none of the two is set to True then an exception will be raised in case the input
+        column was not found.
 
     nullify_missing_columns : :any:`bool`, Defaults to False
         Specifies if the mapping transformation should use NULL if a referenced input
@@ -71,16 +65,13 @@
         can be set to True. If none of the two is set to True then an exception will be raised in case the input
         column was not found.
 
-    skip_missing_columns : :any:`bool`, Defaults to False
-        Specifies if the mapping transformation should be skipped if a referenced input
-        column is missing in the provided DataFrame. Only one of `nullify_missing_columns` and `skip_missing_columns`
-        can be set to True. If none of the two is set to True then an exception will be raised in case the input
-        column was not found.
-
     ignore_ambiguous_columns : :any:`bool`, Defaults to False
         It can happen that the input DataFrame has ambiguous column names (like "Key" vs "key") which will
         raise an exception with Spark when reading. This flag surpresses this exception and skips those affected
         columns.
+
+    ignore_missing_columns : :any:`bool`, Defaults to False
+        DEPRECATED: please use nullify_missing_columns instead!
 
     mode : :any:`str`, Defaults to "replace"
         Defines weather the mapping should fully replace the schema of the input DataFrame or just add to it.
@@ -130,19 +121,12 @@
 
     def __init__(
         self,
-<<<<<<< HEAD
         mapping: List[Tuple[Any, Any, Any]],
+        skip_missing_columns: bool = False,
+        nullify_missing_columns: bool = False,
+        ignore_ambiguous_columns: bool = False,
         ignore_missing_columns: bool = False,
-        ignore_ambiguous_columns: bool = False,
         mode: str = "replace",
-=======
-        mapping,
-        ignore_missing_columns=False,
-        ignore_ambiguous_columns=False,
-        nullify_missing_columns=False,
-        skip_missing_columns=False,
-        mode="replace",
->>>>>>> 83863855
     ):
         super(Mapper, self).__init__()
         self.logger.warn("Parameter `ignore_missing_columns` is deprecated, use `nullify_missing_columns` instead!")
@@ -151,8 +135,8 @@
             category=FutureWarning
         )
         self.mapping = mapping
+        self.skip_missing_columns = skip_missing_columns
         self.nullify_missing_columns = nullify_missing_columns or ignore_missing_columns
-        self.skip_missing_columns = skip_missing_columns
         if self.nullify_missing_columns and self.skip_missing_columns:
             raise ValueError(
                 "Only one of the parameters `nullify_missing_columns` (before `ignore_missing_columns`) and "
@@ -225,17 +209,12 @@
         except AnalysisException as e:
             if isinstance(source_column, str) and self.skip_missing_columns:
                 self.logger.warn(
-<<<<<<< HEAD
-                    f"Missing column ({str(source_column)}) "
-                    f"replaced with NULL (via ignore_missing_columns=True): {e.desc}"
-=======
-                    f"Missing column ({str(source_column)}) skipped (via skip_missing_columns=True): {e.desc}"
+                    f"Missing column ({source_column}) skipped (via skip_missing_columns=True): {e.desc}"
                 )
                 return None
             elif isinstance(source_column, str) and self.nullify_missing_columns:
                 self.logger.warn(
-                    f"Missing column ({str(source_column)}) replaced with NULL (via nullify_missing_columns=True): {e.desc}"
->>>>>>> 83863855
+                    f"Missing column ({source_column}) replaced with NULL (via nullify_missing_columns=True): {e.desc}"
                 )
                 source_column = F.lit(None)
             elif "ambiguous" in e.desc.lower() and self.ignore_ambiguous_columns:
@@ -244,18 +223,12 @@
                 )
                 return None
             else:
-<<<<<<< HEAD
-                self.logger.exception(
-                    f"Column: '{source_column}' cannot be resolved but is referenced in the mapping by column: '{name}'"
-                )
-=======
                 self.logger.exception(f"""
                 Column: '{source_column}' cannot be resolved but is referenced in the mapping by column: '{name}'.
                 You can make use of the following parameters to handle missing input columns:
                 - `nullify_missing_columns`: set missing source column to null
                 - `skip_missing_columns`: skip the transformation
                 """)
->>>>>>> 83863855
                 raise e
         return source_column
 
