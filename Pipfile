--- conflicted
+++ resolved
@@ -46,11 +46,7 @@
 pandas = "*"
 future = "*"
 spooq = {path = ".", editable = true}
-<<<<<<< HEAD
-pyspark = "==3.2.1"
-=======
-pyspark = "==3.2.2"
->>>>>>> 2a624b3f
+pyspark = "==3.3.0"
 requests = "*"
 
 [requires]
