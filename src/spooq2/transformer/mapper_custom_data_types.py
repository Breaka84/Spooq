--- conflicted
+++ resolved
@@ -510,7 +510,6 @@
     return F.trunc(source_column, "month").cast(sql_types.TimestampType()).alias(name)
 
 
-<<<<<<< HEAD
 def _generate_select_expression_for_meters_to_cm(source_column, name):
     """
     Convert meters to cm and cast the result to an IntegerType.
@@ -560,7 +559,8 @@
      Row(spark_timestamp=datetime.datetime(1999, 12, 31, 21, 30))]
     """
     return (source_column / 1000).cast(sql_types.TimestampType()).alias(name)
-=======
+
+
 def _generate_select_expression_for_extended_string_to_int(source_column, name):
     """
     More robust conversion from StringType to IntegerType.
@@ -725,10 +725,10 @@
     return F.trim(source_column).cast(sql_types.BooleanType()).alias(name)
 
 
-
 def _generate_select_expression_for_extended_string_to_timestamp(source_column, name):
     """
-    More robust conversion from StringType to TimestampsType.
+    More robust conversion from StringType to TimestampsType. It is assumed that the
+    timezone is already set to UTC in spark / java to avoid implicit timezone conversions.
     Is able to additionally handle (compared to implicit Spark conversion):
 
     * Unix timestamps in seconds
@@ -762,4 +762,3 @@
             F.trim(source_column).cast(sql_types.LongType()).cast(sql_types.TimestampType())
         ).otherwise(F.trim(source_column).cast(sql_types.TimestampType())).alias(name)
     )
->>>>>>> bc8e374e
